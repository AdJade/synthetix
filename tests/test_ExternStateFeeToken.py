--- conflicted
+++ resolved
@@ -1,24 +1,12 @@
-<<<<<<< HEAD
-import unittest
-
-from utils.deployutils import W3, UNIT, MASTER, DUMMY, fresh_account, fresh_accounts
-from utils.deployutils import compile_contracts, attempt_deploy, mine_txs
-from utils.deployutils import take_snapshot, restore_snapshot
-from utils.testutils import assertReverts
-from utils.testutils import generate_topic_event_map, get_event_data_from_log
-from utils.testutils import ZERO_ADDRESS
-
-=======
 from utils.deployutils import (
-    UNIT, MASTER, DUMMY, fresh_account, fresh_accounts,
-    compile_contracts, attempt_deploy, mine_tx,
+    W3, UNIT, MASTER, DUMMY, fresh_account, fresh_accounts,
+    compile_contracts, attempt_deploy, mine_txs,
     take_snapshot, restore_snapshot
 )
 from utils.testutils import (
     HavvenTestCase, ZERO_ADDRESS,
     generate_topic_event_map, get_event_data_from_log
 )
->>>>>>> 6114f460
 from tests.contract_interfaces.extern_state_fee_token_interface import ExternStateFeeTokenInterface
 
 
@@ -70,14 +58,7 @@
 
     @classmethod
     def setUpClass(cls):
-<<<<<<< HEAD
-        cls.assertReverts = assertReverts
-
         cls.compiled, cls.proxy, cls.proxied_feetoken, cls.feetoken_contract, cls.feetoken_event_dict, cls.feestate = cls.deployContracts()
-=======
-        cls.compiled, cls.feetoken_contract, cls.feetoken_event_dict, cls.feestate = cls.deployContracts()
-        cls.initial_beneficiary, cls.fee_authority = fresh_accounts(2)
->>>>>>> 6114f460
 
         cls.initial_beneficiary = DUMMY
         cls.fee_authority = fresh_account()
