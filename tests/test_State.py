import unittest
from utils.deployutils import compile_contracts, attempt_deploy, W3, mine_txs, mine_tx, \
    UNIT, MASTER, DUMMY, fast_forward, fresh_accounts, take_snapshot, restore_snapshot, ETHER
from utils.testutils import assertReverts, block_time, assertClose, generate_topic_event_map
from utils.testutils import ZERO_ADDRESS

ERC20Token_SOURCE = "contracts/ERC20Token.sol"
ERC20FeeToken_SOURCE = "contracts/ERC20FeeToken.sol"
ERC20State_SOURCE = "contracts/ERC20State.sol"
ERC20FeeState_SOURCE = "contracts/ERC20FeeState.sol"


def deploy_state(name, compiled, sender, owner, supply, beneficiary, associated_contract):
    state_contract, construction_tx = attempt_deploy(
        compiled, name, sender, [owner, supply, beneficiary, associated_contract]
    )
    return state_contract


def setUpModule():
    print("Testing Upgrade...")


def tearDownModule():
    print()


class TestERC20State(unittest.TestCase):
    def setUp(self):
        self.snapshot = take_snapshot()

    def tearDown(self):
        restore_snapshot(self.snapshot)

    @classmethod
    def setUpClass(cls):
        cls.assertReverts = assertReverts

        cls.compiled = compile_contracts([ERC20Token_SOURCE])

        cls.erc20token, cls.construction_txr = attempt_deploy(
            cls.compiled, 'ERC20Token', MASTER, ["Test Token", "TEST", 1000 * UNIT, MASTER, ZERO_ADDRESS, MASTER]
        )
        cls.erc20state = deploy_state('ERC20State', cls.compiled, MASTER, MASTER, 1000 * UNIT, MASTER, cls.erc20token.address)

        cls.tok_set_state = lambda self, sender, addr: mine_tx(cls.erc20token.functions.setState(addr).transact({'from': sender}))
        cls.tok_state = lambda self: cls.erc20token.functions.state().call()
        cls.tok_totalSupply = lambda self: cls.erc20token.functions.totalSupply().call()
        cls.tok_name = lambda self: cls.erc20token.functions.name().call()
        cls.tok_symbol = lambda self: cls.erc20token.functions.symbol().call()
        cls.tok_balanceOf = lambda self, account: cls.erc20token.functions.balanceOf(account).call()
        cls.tok_allowance = lambda self, account, spender: cls.erc20token.functions.allowance(account, spender).call()

        cls.tok_transfer = lambda self, sender, argSender, to, value: mine_tx(
            cls.erc20token.functions.transfer(argSender, to, value).transact({'from': sender}))
        cls.tok_approve = lambda self, sender, spender, value: mine_tx(
            cls.erc20token.functions.approve(spender, value).transact({'from': sender}))
        cls.tok_transferFrom = lambda self, sender, fromAccount, to, value: mine_tx(
            cls.erc20token.functions.transferFrom(fromAccount, to, value).transact({'from': sender}))

        cls.state_setAssociatedContract = lambda self, sender, addr: mine_tx(cls.erc20state.functions.setAssociatedContract(addr).transact({'from': sender}))
        cls.state_setAllowance = lambda self, sender, frm, to, val: mine_tx(cls.erc20state.functions.setAllowance(frm, to, val).transact({'from': sender}))
        cls.state_setBalance = lambda self, sender, acc, val: mine_tx(cls.erc20state.functions.setBalance(acc, val).transact({'from': sender}))
        cls.state_setTotalSupply = lambda self, sender, val: mine_tx(cls.erc20state.functions.setTotalSupply(val).transact({'from': sender}))

        cls.state_associatedContract = lambda self: cls.erc20state.functions.associatedContract().call()
        cls.state_totalSupply = lambda self: cls.erc20state.functions.totalSupply().call()
        cls.state_balanceOf = lambda self, acc: cls.erc20state.functions.balanceOf(acc).call()
        cls.state_allowance = lambda self, frm, to: cls.erc20state.functions.allowance(frm, to).call()

        cls.tok_set_state(cls, MASTER, cls.erc20state.address)

    def test_constructor(self):
        self.assertEqual(self.tok_name(), "Test Token")
        self.assertEqual(self.tok_symbol(), "TEST")
        self.assertEqual(self.tok_totalSupply(), 1000 * UNIT)
        self.assertEqual(self.tok_balanceOf(MASTER), 1000 * UNIT)
        self.assertEquals(self.tok_state(), self.erc20state.address)

    def test_change_state(self):
        new_state = ZERO_ADDRESS
        # ensure only master can set state
        self.assertReverts(self.tok_set_state, DUMMY, new_state)
        self.tok_set_state(MASTER, new_state)
        # assert an invalid state reverts when calling functions that are part of state
        self.assertReverts(self.tok_totalSupply)

        valid_state = deploy_state('ERC20State', self.compiled, MASTER, MASTER, 100 * UNIT, MASTER, self.erc20token.address)
        self.tok_set_state(MASTER, valid_state.address)
        self.assertEqual(self.tok_totalSupply(), 100 * UNIT)

    def test_change_token(self):
        new_token = ZERO_ADDRESS
        self.assertReverts(self.state_setAssociatedContract, DUMMY, new_token)
        self.state_setAssociatedContract(MASTER, new_token)
        self.assertEqual(self.state_associatedContract(), new_token)
        self.assertReverts(self.tok_transfer, MASTER, MASTER, DUMMY, UNIT)

        valid_token, txr = attempt_deploy(
            self.compiled, 'ERC20Token', MASTER, ["Test2", "TEST2", 100 * UNIT, MASTER, self.erc20state.address, MASTER]
        )

        self.state_setAssociatedContract(MASTER, valid_token.address)

<<<<<<< HEAD
        mine_tx(valid_token.functions.transfer(MASTER, DUMMY, 10 * UNIT).transact({'from': MASTER}))
        self.assertEqual(valid_token.functions.balanceOf(DUMMY).call(), 10 * UNIT)
=======
        mine_tx(valid_token.functions.transfer(DUMMY, 10 * UNIT).transact({'from': MASTER}))
        self.assertEqual(valid_token.functions.balanceOf(DUMMY).call(), 10 * UNIT)

    def test_balances_after_swap(self):
        valid_token, txr = attempt_deploy(  # initial supply and beneficiary don't have to be set, as state exists
            self.compiled, 'ERC20Token', MASTER, ["Test2", "TEST2", 0, ZERO_ADDRESS, self.erc20state.address, MASTER]
        )
        # new token only reads balances, but state doesn't accept any changes from it, until the token is
        #   set in the state as the associated contract

        self.assertEqual(valid_token.functions.balanceOf(MASTER).call(), 1000 * UNIT)
        self.assertEqual(self.tok_balanceOf(MASTER), 1000 * UNIT)
        self.assertEqual(valid_token.functions.balanceOf(DUMMY).call(), 0)
        self.assertEqual(self.tok_balanceOf(DUMMY), 0)

        self.tok_transfer(MASTER, DUMMY, 10 * UNIT)

        self.assertEqual(valid_token.functions.balanceOf(MASTER).call(), 990 * UNIT)
        self.assertEqual(self.tok_balanceOf(MASTER), 990 * UNIT)
        self.assertEqual(valid_token.functions.balanceOf(DUMMY).call(), 10 * UNIT)
        self.assertEqual(self.tok_balanceOf(DUMMY), 10 * UNIT)

        # assert transaction reverts before the state sets the associated contract
        self.assertReverts(valid_token.functions.transfer(DUMMY, 10 * UNIT).transact, {'from': MASTER})

        self.state_setAssociatedContract(MASTER, valid_token.address)

        # do the transaction with the new token
        mine_tx(valid_token.functions.transfer(DUMMY, 10 * UNIT).transact({'from': MASTER}))

        self.assertEqual(valid_token.functions.balanceOf(MASTER).call(), 980 * UNIT)
        self.assertEqual(self.tok_balanceOf(MASTER), 980 * UNIT)
        self.assertEqual(valid_token.functions.balanceOf(DUMMY).call(), 20 * UNIT)
        self.assertEqual(self.tok_balanceOf(DUMMY), 20 * UNIT)

        self.assertReverts(self.tok_transfer, MASTER, DUMMY, 10 * UNIT)

    def test_allowances(self):
        valid_token, txr = attempt_deploy(  # initial supply and beneficiary don't have to be set, as state exists
            self.compiled, 'ERC20Token', MASTER, ["Test2", "TEST2", 0, ZERO_ADDRESS, self.erc20state.address, MASTER]
        )

        self.assertEqual(self.tok_allowance(MASTER, DUMMY), 0)
        self.tok_approve(MASTER, DUMMY, 100 * UNIT)
        self.assertEqual(self.tok_allowance(MASTER, DUMMY), 100 * UNIT)
        self.assertEqual(valid_token.functions.allowance(MASTER, DUMMY).call(), 100 * UNIT)

        self.tok_transferFrom(DUMMY, MASTER, DUMMY, 20 * UNIT)

        self.assertEqual(self.tok_balanceOf(MASTER), 980 * UNIT)
        self.assertEqual(self.tok_balanceOf(DUMMY), 20 * UNIT)
        self.assertEqual(self.tok_allowance(MASTER, DUMMY), 80 * UNIT)
        self.assertEqual(valid_token.functions.allowance(MASTER, DUMMY).call(), 80 * UNIT)

        self.state_setAssociatedContract(MASTER, valid_token.address)

        self.assertReverts(self.tok_transferFrom, DUMMY, MASTER, DUMMY, 20 * UNIT)

        mine_tx(valid_token.functions.transferFrom(MASTER, DUMMY, 20 * UNIT).transact({'from': DUMMY}))

        self.assertEqual(self.state_balanceOf(MASTER), 960 * UNIT)
        self.assertEqual(self.state_balanceOf(DUMMY), 40 * UNIT)
        self.assertEqual(self.tok_allowance(MASTER, DUMMY), 60 * UNIT)
        self.assertEqual(self.state_allowance(MASTER, DUMMY), 60 * UNIT)
        self.assertEqual(valid_token.functions.allowance(MASTER, DUMMY).call(), 60 * UNIT)

        mine_tx(valid_token.functions.approve(DUMMY, 0).transact({'from': MASTER}))

        self.assertEqual(self.state_balanceOf(MASTER), 960 * UNIT)
        self.assertEqual(self.state_balanceOf(DUMMY), 40 * UNIT)
        self.assertEqual(self.tok_allowance(MASTER, DUMMY), 0)
        self.assertEqual(self.state_allowance(MASTER, DUMMY), 0)
        self.assertEqual(valid_token.functions.allowance(MASTER, DUMMY).call(), 0)

        self.assertReverts(valid_token.functions.transferFrom(MASTER, DUMMY, 20 * UNIT).transact, {'from': DUMMY})


class TestERC20FeeState(unittest.TestCase):
    def setUp(self):
        self.snapshot = take_snapshot()

    def tearDown(self):
        restore_snapshot(self.snapshot)

    @classmethod
    def setUpClass(cls):
        cls.assertReverts = assertReverts

        cls.compiled = compile_contracts([ERC20FeeToken_SOURCE])

        cls.fee_beneficiary = fresh_accounts(1)[0]
        cls.erc20feetoken, cls.construction_txr = attempt_deploy(
            cls.compiled, 'ERC20FeeToken', MASTER, ["Test Token", "TEST", 1000 * UNIT, MASTER, UNIT//100, cls.fee_beneficiary, ZERO_ADDRESS, MASTER]
        )
        cls.erc20feestate = deploy_state('ERC20FeeState', cls.compiled, MASTER, MASTER, 1000 * UNIT, MASTER, cls.erc20feetoken.address)

        cls.tok_set_state = lambda self, sender, addr: mine_tx(cls.erc20feetoken.functions.setState(addr).transact({'from': sender}))
        cls.tok_state = lambda self: cls.erc20feetoken.functions.state().call()
        cls.tok_totalSupply = lambda self: cls.erc20feetoken.functions.totalSupply().call()
        cls.tok_name = lambda self: cls.erc20feetoken.functions.name().call()
        cls.tok_symbol = lambda self: cls.erc20feetoken.functions.symbol().call()
        cls.tok_balanceOf = lambda self, account: cls.erc20feetoken.functions.balanceOf(account).call()
        cls.tok_allowance = lambda self, account, spender: cls.erc20feetoken.functions.allowance(account, spender).call()

        cls.tok_transfer = lambda self, sender, to, value: mine_tx(
            cls.erc20feetoken.functions.transfer(to, value).transact({'from': sender}))
        cls.tok_approve = lambda self, sender, spender, value: mine_tx(
            cls.erc20feetoken.functions.approve(spender, value).transact({'from': sender}))
        cls.tok_transferFrom = lambda self, sender, fromAccount, to, value: mine_tx(
            cls.erc20feetoken.functions.transferFrom(fromAccount, to, value).transact({'from': sender}))

        cls.state_setAssociatedContract = lambda self, sender, addr: mine_tx(cls.erc20feestate.functions.setAssociatedContract(addr).transact({'from': sender}))
        cls.state_setAllowance = lambda self, sender, frm, to, val: mine_tx(cls.erc20feestate.functions.setAllowance(frm, to, val).transact({'from': sender}))
        cls.state_setBalance = lambda self, sender, acc, val: mine_tx(cls.erc20feestate.functions.setBalance(acc, val).transact({'from': sender}))
        cls.state_setTotalSupply = lambda self, sender, val: mine_tx(cls.erc20feestate.functions.setTotalSupply(val).transact({'from': sender}))

        cls.state_associatedContract = lambda self: cls.erc20feestate.functions.associatedContract().call()
        cls.state_totalSupply = lambda self: cls.erc20feestate.functions.totalSupply().call()
        cls.state_balanceOf = lambda self, acc: cls.erc20feestate.functions.balanceOf(acc).call()
        cls.state_allowance = lambda self, frm, to: cls.erc20feestate.functions.allowance(frm, to).call()
        cls.state_frozen = lambda self, acc: cls.erc20feestate.functions.isFrozen(acc).call()
        cls.state_feePool = lambda self: cls.erc20feestate.functions.feePool().call()

        cls.tok_set_state(cls, MASTER, cls.erc20feestate.address)

    def test_constructor(self):
        self.assertEqual(self.tok_name(), "Test Token")
        self.assertEqual(self.tok_symbol(), "TEST")
        self.assertEqual(self.tok_totalSupply(), 1000 * UNIT)
        self.assertEqual(self.tok_balanceOf(MASTER), 1000 * UNIT)
        self.assertEquals(self.tok_state(), self.erc20feestate.address)

    def test_change_state(self):
        new_state = ZERO_ADDRESS
        # ensure only master can set state
        self.assertReverts(self.tok_set_state, DUMMY, new_state)
        self.tok_set_state(MASTER, new_state)
        # assert an invalid state reverts when calling functions that are part of state
        self.assertReverts(self.tok_totalSupply)

        valid_state = deploy_state('ERC20FeeState', self.compiled, MASTER, MASTER, 100 * UNIT, MASTER, self.erc20feetoken.address)
        self.tok_set_state(MASTER, valid_state.address)
        self.assertEqual(self.tok_totalSupply(), 100 * UNIT)

    def test_change_token(self):
        new_token = ZERO_ADDRESS
        self.assertReverts(self.state_setAssociatedContract, DUMMY, new_token)
        self.state_setAssociatedContract(MASTER, new_token)
        self.assertEqual(self.state_associatedContract(), new_token)
        self.assertReverts(self.tok_transfer, MASTER, DUMMY, UNIT)

        valid_token, txr = attempt_deploy(
            self.compiled, 'ERC20FeeToken', MASTER, ["Test2", "TEST2", 100 * UNIT, MASTER, UNIT//100, self.fee_beneficiary, self.erc20feestate.address, MASTER]
        )

        self.state_setAssociatedContract(MASTER, valid_token.address)

        mine_tx(valid_token.functions.transfer(DUMMY, 10 * UNIT).transact({'from': MASTER}))
        fee = int(10 * UNIT * 0.01)
        self.assertEqual(valid_token.functions.balanceOf(DUMMY).call(), 10 * UNIT)
        self.assertEqual(valid_token.functions.balanceOf(MASTER).call(), 990 * UNIT - fee)
        self.assertEqual(valid_token.functions.feePool().call(), fee)

    def test_balances_remain_after_swap(self):
        valid_token, txr = attempt_deploy(  # initial supply and beneficiary don't have to be set, as state exists
            self.compiled, 'ERC20FeeToken', MASTER, ["Test2", "TEST2", 0, ZERO_ADDRESS, UNIT//100, self.fee_beneficiary, self.erc20feestate.address, MASTER]
        )
        # new token only reads balances, but state doesn't accept any changes from it, until the token is
        #   set in the state as the associated contract

        self.assertEqual(valid_token.functions.balanceOf(MASTER).call(), 1000 * UNIT)
        self.assertEqual(self.tok_balanceOf(MASTER), 1000 * UNIT)
        self.assertEqual(valid_token.functions.balanceOf(DUMMY).call(), 0)
        self.assertEqual(self.tok_balanceOf(DUMMY), 0)

        self.tok_transfer(MASTER, DUMMY, 10 * UNIT)
        fee = int(10 * UNIT * 0.01)

        self.assertEqual(valid_token.functions.balanceOf(MASTER).call(), 990 * UNIT - fee)
        self.assertEqual(self.tok_balanceOf(MASTER), 990 * UNIT - fee)
        self.assertEqual(valid_token.functions.balanceOf(DUMMY).call(), 10 * UNIT)
        self.assertEqual(self.tok_balanceOf(DUMMY), 10 * UNIT)
        self.assertEqual(valid_token.functions.feePool().call(), fee)

        # assert transaction reverts before the state sets the associated contract
        self.assertReverts(valid_token.functions.transfer(DUMMY, 10 * UNIT).transact, {'from': MASTER})

        self.state_setAssociatedContract(MASTER, valid_token.address)

        # do the transaction with the new token
        mine_tx(valid_token.functions.transfer(DUMMY, 10 * UNIT).transact({'from': MASTER}))
        fee = fee*2

        self.assertEqual(valid_token.functions.balanceOf(MASTER).call(), 980 * UNIT - fee)
        self.assertEqual(self.tok_balanceOf(MASTER), 980 * UNIT - fee)
        self.assertEqual(valid_token.functions.balanceOf(DUMMY).call(), 20 * UNIT)
        self.assertEqual(self.tok_balanceOf(DUMMY), 20 * UNIT)
        self.assertEqual(valid_token.functions.feePool().call(), fee)

        self.assertReverts(self.tok_transfer, MASTER, DUMMY, 10 * UNIT)

    def test_allowances(self):
        valid_token, txr = attempt_deploy(  # initial supply and beneficiary don't have to be set, as state exists
            self.compiled, 'ERC20FeeToken', MASTER, ["Test2", "TEST2", 0, ZERO_ADDRESS, UNIT//100, self.fee_beneficiary, self.erc20feestate.address, MASTER]
        )

        self.assertEqual(self.tok_allowance(MASTER, DUMMY), 0)
        self.tok_approve(MASTER, DUMMY, 100 * UNIT)
        self.assertEqual(self.tok_allowance(MASTER, DUMMY), 100 * UNIT)
        self.assertEqual(valid_token.functions.allowance(MASTER, DUMMY).call(), 100 * UNIT)

        fee = int(20 * UNIT * 0.01)
        self.tok_transferFrom(DUMMY, MASTER, DUMMY, 20 * UNIT)

        self.assertEqual(self.tok_balanceOf(MASTER), 980 * UNIT - fee)
        self.assertEqual(self.tok_balanceOf(DUMMY), 20 * UNIT)
        self.assertEqual(self.tok_allowance(MASTER, DUMMY), 80 * UNIT - fee)
        self.assertEqual(valid_token.functions.allowance(MASTER, DUMMY).call(), 80 * UNIT - fee)

        self.state_setAssociatedContract(MASTER, valid_token.address)

        self.assertReverts(self.tok_transferFrom, DUMMY, MASTER, DUMMY, 20 * UNIT)

        fee = int(20 * UNIT * 0.01) + fee

        mine_tx(valid_token.functions.transferFrom(MASTER, DUMMY, 20 * UNIT).transact({'from': DUMMY}))

        self.assertEqual(self.state_balanceOf(MASTER), 960 * UNIT - fee)
        self.assertEqual(self.state_balanceOf(DUMMY), 40 * UNIT)
        self.assertEqual(self.tok_allowance(MASTER, DUMMY), 60 * UNIT - fee)
        self.assertEqual(self.state_allowance(MASTER, DUMMY), 60 * UNIT - fee)
        self.assertEqual(valid_token.functions.allowance(MASTER, DUMMY).call(), 60 * UNIT - fee)

        mine_tx(valid_token.functions.approve(DUMMY, 0).transact({'from': MASTER}))

        self.assertEqual(self.state_balanceOf(MASTER), 960 * UNIT - fee)
        self.assertEqual(self.state_balanceOf(DUMMY), 40 * UNIT)
        self.assertEqual(self.tok_allowance(MASTER, DUMMY), 0)
        self.assertEqual(self.state_allowance(MASTER, DUMMY), 0)
        self.assertEqual(valid_token.functions.allowance(MASTER, DUMMY).call(), 0)

        self.assertReverts(valid_token.functions.transferFrom(MASTER, DUMMY, 20 * UNIT).transact, {'from': DUMMY})

        self.assertEqual(self.state_feePool(), fee)
>>>>>>> df949fc4
<|MERGE_RESOLUTION|>--- conflicted
+++ resolved
@@ -102,11 +102,7 @@
 
         self.state_setAssociatedContract(MASTER, valid_token.address)
 
-<<<<<<< HEAD
         mine_tx(valid_token.functions.transfer(MASTER, DUMMY, 10 * UNIT).transact({'from': MASTER}))
-        self.assertEqual(valid_token.functions.balanceOf(DUMMY).call(), 10 * UNIT)
-=======
-        mine_tx(valid_token.functions.transfer(DUMMY, 10 * UNIT).transact({'from': MASTER}))
         self.assertEqual(valid_token.functions.balanceOf(DUMMY).call(), 10 * UNIT)
 
     def test_balances_after_swap(self):
@@ -349,5 +345,4 @@
 
         self.assertReverts(valid_token.functions.transferFrom(MASTER, DUMMY, 20 * UNIT).transact, {'from': DUMMY})
 
-        self.assertEqual(self.state_feePool(), fee)
->>>>>>> df949fc4
+        self.assertEqual(self.state_feePool(), fee)