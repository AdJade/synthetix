const ExchangeRates = artifacts.require('ExchangeRates');
const Escrow = artifacts.require('SynthetixEscrow');
const RewardEscrow = artifacts.require('RewardEscrow');
const RewardsDistribution = artifacts.require('RewardsDistribution');
const FeePool = artifacts.require('FeePool');
const SupplySchedule = artifacts.require('SupplySchedule');
const Synthetix = artifacts.require('Synthetix');
const SynthetixState = artifacts.require('SynthetixState');
const Synth = artifacts.require('Synth');
const GasPriceLimit = artifacts.require('ExchangeGasPriceLimit');

const {
	currentTime,
	fastForward,
	fastForwardTo,
	multiplyDecimal,
	divideDecimal,
	toUnit,
	ZERO_ADDRESS,
	bytesToString,
} = require('../utils/testUtils');

contract('Synthetix', async accounts => {
	const [sUSD, sAUD, sEUR, SNX, XDR, sXYZ123, sBTC, iBTC] = [
		'sUSD',
		'sAUD',
		'sEUR',
		'SNX',
		'XDR',
		'sXYZ123',
		'sBTC',
		'iBTC',
	].map(web3.utils.asciiToHex);

	const [
		deployerAccount,
		owner,
		account1,
		account2,
		account3,
		account4,
		account5,
		account6,
		account7,
		account8,
	] = accounts;

	let synthetix,
		synthetixState,
		exchangeRates,
		feePool,
		supplySchedule,
		gasPriceLimit,
		sUSDContract,
		sAUDContract,
		escrow,
		rewardEscrow,
		rewardsDistribution,
		sEURContract,
		oracle,
		timestamp;

	// Updates rates with defaults so they're not stale.
	const updateRatesWithDefaults = async () => {
		const timestamp = await currentTime();

		await exchangeRates.updateRates(
			[sAUD, sEUR, SNX, sBTC, iBTC],
			['0.5', '1.25', '0.1', '5000', '4000'].map(toUnit),
			timestamp,
			{
				from: oracle,
			}
		);
	};

	beforeEach(async () => {
		// Save ourselves from having to await deployed() in every single test.
		// We do this in a beforeEach instead of before to ensure we isolate
		// contract interfaces to prevent test bleed.
		exchangeRates = await ExchangeRates.deployed();
		feePool = await FeePool.deployed();
		supplySchedule = await SupplySchedule.deployed();
		escrow = await Escrow.deployed();
		rewardEscrow = await RewardEscrow.deployed();
<<<<<<< HEAD
		gasPriceLimit = await GasPriceLimit.deployed();
=======
		rewardsDistribution = await RewardsDistribution.deployed();
>>>>>>> 10774c23

		synthetix = await Synthetix.deployed();
		synthetixState = await SynthetixState.at(await synthetix.synthetixState());
		sUSDContract = await Synth.at(await synthetix.synths(sUSD));
		sAUDContract = await Synth.at(await synthetix.synths(sAUD));
		sEURContract = await Synth.at(await synthetix.synths(sEUR));

		// Send a price update to guarantee we're not stale.
		oracle = await exchangeRates.oracle();
		timestamp = await currentTime();

		await exchangeRates.updateRates(
			[sAUD, sEUR, SNX, sBTC, iBTC],
			['0.5', '1.25', '0.1', '5000', '4000'].map(toUnit),
			timestamp,
			{
				from: oracle,
			}
		);
	});

	it('should set constructor params on deployment', async () => {
		// constructor(address _proxy, TokenState _tokenState, SynthetixState _synthetixState,
		// 	address _owner, IExchangeRates _exchangeRates, IFeePool _feePool, SupplySchedule _supplySchedule,
		// 	ISynthetixEscrow _rewardEscrow, ISynthetixEscrow _escrow, IRewardsDistribution _rewardsDistribution, uint _totalSupply
		// )
		const SYNTHETIX_TOTAL_SUPPLY = web3.utils.toWei('100000000');
		const instance = await Synthetix.new(
			account1,
			account2,
			account3,
			owner,
			account4,
			account5,
			account6,
			account7,
			account8,
			rewardsDistribution.address,
			SYNTHETIX_TOTAL_SUPPLY,
			account8,
			{
				from: deployerAccount,
			}
		);

		assert.equal(await instance.proxy(), account1);
		assert.equal(await instance.tokenState(), account2);
		assert.equal(await instance.synthetixState(), account3);
		assert.equal(await instance.owner(), owner);
		assert.equal(await instance.exchangeRates(), account4);
		assert.equal(await instance.feePool(), account5);
		assert.equal(await instance.supplySchedule(), account6);
		assert.equal(await instance.rewardEscrow(), account7);
		assert.equal(await instance.escrow(), account8);
		assert.equal(await instance.rewardsDistribution(), rewardsDistribution.address);
		assert.equal(await instance.totalSupply(), SYNTHETIX_TOTAL_SUPPLY);
	});

	it('should set constructor params on upgrade to new totalSupply', async () => {
		// constructor(address _proxy, TokenState _tokenState, SynthetixState _synthetixState,
		// 	address _owner, IExchangeRates _exchangeRates, IFeePool _feePool, SupplySchedule _supplySchedule,
		// 	ISynthetixEscrow _rewardEscrow, ISynthetixEscrow _escrow, uint _totalSupply
		// )
		const YEAR_2_SYNTHETIX_TOTAL_SUPPLY = web3.utils.toWei('175000000');
		const instance = await Synthetix.new(
			account1,
			account2,
			account3,
			owner,
			account4,
			account5,
			account6,
			account7,
			account8,
			rewardsDistribution.address,
			YEAR_2_SYNTHETIX_TOTAL_SUPPLY,
			account8,
			{
				from: deployerAccount,
			}
		);

		assert.equal(await instance.proxy(), account1);
		assert.equal(await instance.tokenState(), account2);
		assert.equal(await instance.synthetixState(), account3);
		assert.equal(await instance.owner(), owner);
		assert.equal(await instance.exchangeRates(), account4);
		assert.equal(await instance.feePool(), account5);
		assert.equal(await instance.supplySchedule(), account6);
		assert.equal(await instance.rewardEscrow(), account7);
		assert.equal(await instance.escrow(), account8);
		assert.equal(await instance.rewardsDistribution(), rewardsDistribution.address);
		assert.equal(await instance.totalSupply(), YEAR_2_SYNTHETIX_TOTAL_SUPPLY);
	});

	it('should allow adding a Synth contract', async () => {
		const previousSynthCount = await synthetix.availableSynthCount();

		const synth = await Synth.new(
			account1,
			account2,
			Synthetix.address,
			FeePool.address,
			'Synth XYZ123',
			'sXYZ123',
			owner,
			web3.utils.asciiToHex('sXYZ123'),
			web3.utils.toWei('0'), // _totalSupply
			{ from: deployerAccount }
		);

		await synthetix.addSynth(synth.address, { from: owner });

		// Assert that we've successfully added a Synth
		assert.bnEqual(
			await synthetix.availableSynthCount(),
			previousSynthCount.add(web3.utils.toBN(1))
		);
		// Assert that it's at the end of the array
		assert.equal(await synthetix.availableSynths(previousSynthCount), synth.address);
		// Assert that it's retrievable by its currencyKey
		assert.equal(await synthetix.synths(web3.utils.asciiToHex('sXYZ123')), synth.address);
	});

	it('should disallow adding a Synth contract when the user is not the owner', async () => {
		const synth = await Synth.new(
			account1,
			account2,
			Synthetix.address,
			FeePool.address,
			'Synth XYZ123',
			'sXYZ123',
			owner,
			web3.utils.asciiToHex('sXYZ123'),
			web3.utils.toWei('0'),
			{ from: deployerAccount }
		);

		await assert.revert(synthetix.addSynth(synth.address, { from: account1 }));
	});

	it('should disallow double adding a Synth contract with the same address', async () => {
		const synth = await Synth.new(
			account1,
			account2,
			Synthetix.address,
			FeePool.address,
			'Synth XYZ123',
			'sXYZ123',
			owner,
			web3.utils.asciiToHex('sXYZ123'),
			web3.utils.toWei('0'),
			{ from: deployerAccount }
		);

		await synthetix.addSynth(synth.address, { from: owner });
		await assert.revert(synthetix.addSynth(synth.address, { from: owner }));
	});

	it('should disallow double adding a Synth contract with the same currencyKey', async () => {
		const synth1 = await Synth.new(
			account1,
			account2,
			Synthetix.address,
			FeePool.address,
			'Synth XYZ123',
			'sXYZ123',
			owner,
			web3.utils.asciiToHex('sXYZ123'),
			web3.utils.toWei('0'),
			{ from: deployerAccount }
		);

		const synth2 = await Synth.new(
			account1,
			account2,
			Synthetix.address,
			FeePool.address,
			'Synth XYZ123',
			'sXYZ123',
			owner,
			web3.utils.asciiToHex('sXYZ123'),
			web3.utils.toWei('0'),
			{ from: deployerAccount }
		);

		await synthetix.addSynth(synth1.address, { from: owner });
		await assert.revert(synthetix.addSynth(synth2.address, { from: owner }));
	});

	it('should allow removing a Synth contract when it has no issued balance', async () => {
		// Note: This test depends on state in the migration script, that there are hooked up synths
		// without balances and we just remove one.
		const currencyKey = sUSD;
		const synthCount = await synthetix.availableSynthCount();

		assert.notEqual(await synthetix.synths(currencyKey), ZERO_ADDRESS);

		await synthetix.removeSynth(currencyKey, { from: owner });

		// Assert that we have one less synth, and that the specific currency key is gone.
		assert.bnEqual(await synthetix.availableSynthCount(), synthCount.sub(web3.utils.toBN(1)));
		assert.equal(await synthetix.synths(currencyKey), ZERO_ADDRESS);

		// TODO: Check that an event was successfully fired ?
	});

	it('should reject removing the XDR Synth even when it has no issued balance', async () => {
		// Note: This test depends on state in the migration script, that there are hooked up synths
		// without balances and we just remove one.
		await assert.revert(synthetix.removeSynth(XDR, { from: owner }));
	});

	it('should disallow removing a Synth contract when it has an issued balance', async () => {
		// Note: This test depends on state in the migration script, that there are hooked up synths
		// without balances
		const sUSDContractAddress = await synthetix.synths(sUSD);

		// Assert that we can remove the synth and add it back in before we do anything.
		await synthetix.removeSynth(sUSD, { from: owner });
		await synthetix.addSynth(sUSDContractAddress, { from: owner });

		// Issue one sUSD
		await synthetix.issueSynths(sUSD, toUnit('1'), { from: owner });

		// Assert that we can't remove the synth now
		await assert.revert(synthetix.removeSynth(sUSD, { from: owner }));
	});

	it('should disallow removing a Synth contract when requested by a non-owner', async () => {
		// Note: This test depends on state in the migration script, that there are hooked up synths
		// without balances
		await assert.revert(synthetix.removeSynth(sEUR, { from: account1 }));
	});

	it('should revert when requesting to remove a non-existent synth', async () => {
		// Note: This test depends on state in the migration script, that there are hooked up synths
		// without balances
		const currencyKey = web3.utils.asciiToHex('NOPE');

		// Assert that we can't remove the synth
		await assert.revert(synthetix.removeSynth(currencyKey, { from: owner }));
	});

	// Effective value

	it('should correctly calculate an exchange rate in effectiveValue()', async () => {
		// Send a price update to guarantee we're not depending on values from outside this test.

		await exchangeRates.updateRates(
			[sAUD, sEUR, SNX],
			['0.5', '1.25', '0.1'].map(toUnit),
			timestamp,
			{ from: oracle }
		);

		// 1 sUSD should be worth 2 sAUD.
		assert.bnEqual(await synthetix.effectiveValue(sUSD, toUnit('1'), sAUD), toUnit('2'));

		// 10 SNX should be worth 1 sUSD.
		assert.bnEqual(await synthetix.effectiveValue(SNX, toUnit('10'), sUSD), toUnit('1'));

		// 2 sEUR should be worth 2.50 sUSD
		assert.bnEqual(await synthetix.effectiveValue(sEUR, toUnit('2'), sUSD), toUnit('2.5'));
	});

	it('should error when relying on a stale exchange rate in effectiveValue()', async () => {
		// Send a price update so we know what time we started with.
		let timestamp = await currentTime();

		await exchangeRates.updateRates(
			[sAUD, sEUR, SNX],
			['0.5', '1.25', '0.1'].map(toUnit),
			timestamp,
			{ from: oracle }
		);

		// Add stale period to the time to ensure we go stale.
		await fastForward((await exchangeRates.rateStalePeriod()) + 1);

		timestamp = await currentTime();

		// Update all rates except sUSD.
		await exchangeRates.updateRates([sEUR, SNX], ['1.25', '0.1'].map(toUnit), timestamp, {
			from: oracle,
		});

		const amountOfSynthetixs = toUnit('10');
		const amountOfEur = toUnit('0.8');

		// Should now be able to convert from SNX to sEUR since they are both not stale.
		assert.bnEqual(await synthetix.effectiveValue(SNX, amountOfSynthetixs, sEUR), amountOfEur);

		// But trying to convert from SNX to sAUD should fail as sAUD should be stale.
		await assert.revert(synthetix.effectiveValue(SNX, toUnit('10'), sAUD));
		await assert.revert(synthetix.effectiveValue(sAUD, toUnit('10'), SNX));
	});

	it('should revert when relying on a non-existant exchange rate in effectiveValue()', async () => {
		// Send a price update so we know what time we started with.

		await exchangeRates.updateRates(
			[sAUD, sEUR, SNX],
			['0.5', '1.25', '0.1'].map(toUnit),
			timestamp,
			{ from: oracle }
		);

		await assert.revert(synthetix.effectiveValue(SNX, toUnit('10'), web3.utils.asciiToHex('XYZ')));
	});

	// totalIssuedSynths

	it('should correctly calculate the total issued synths in a single currency', async () => {
		// Two people issue 10 sUSD each. Assert that total issued value is 20 sUSD.

		// Send a price update to guarantee we're not depending on values from outside this test.

		await exchangeRates.updateRates(
			[sAUD, sEUR, SNX],
			['0.5', '1.25', '0.1'].map(toUnit),
			timestamp,
			{ from: oracle }
		);

		// Give some SNX to account1 and account2
		await synthetix.methods['transfer(address,uint256)'](account1, toUnit('1000'), { from: owner });
		await synthetix.methods['transfer(address,uint256)'](account2, toUnit('1000'), { from: owner });

		// Issue 10 sUSD each
		await synthetix.issueSynths(sUSD, toUnit('10'), { from: account1 });
		await synthetix.issueSynths(sUSD, toUnit('10'), { from: account2 });

		// Assert that there's 20 sUSD of value in the system
		assert.bnEqual(await synthetix.totalIssuedSynths(sUSD), toUnit('20'));
	});

	it('should correctly calculate the total issued synths in multiple currencies', async () => {
		// Alice issues 10 sUSD. Bob issues 20 sAUD. Assert that total issued value is 20 sUSD, and 40 sAUD.

		// Send a price update to guarantee we're not depending on values from outside this test.

		await exchangeRates.updateRates(
			[sAUD, sEUR, SNX],
			['0.5', '1.25', '0.1'].map(toUnit),
			timestamp,
			{ from: oracle }
		);

		// Give some SNX to account1 and account2
		await synthetix.methods['transfer(address,uint256)'](account1, toUnit('1000'), { from: owner });
		await synthetix.methods['transfer(address,uint256)'](account2, toUnit('1000'), { from: owner });

		// Issue 10 sUSD each
		await synthetix.issueSynths(sUSD, toUnit('10'), { from: account1 });
		await synthetix.issueSynths(sAUD, toUnit('20'), { from: account2 });

		// Assert that there's 20 sUSD of value in the system
		assert.bnEqual(await synthetix.totalIssuedSynths(sUSD), toUnit('20'));

		// And that there's 40 sAUD of value in the system
		assert.bnEqual(await synthetix.totalIssuedSynths(sAUD), toUnit('40'));
	});

	it('should return the correct value for the different quantity of total issued synths', async () => {
		// Send a price update to guarantee we're not depending on values from outside this test.

		const rates = ['0.5', '1.25', '0.1'].map(toUnit);

		await exchangeRates.updateRates([sAUD, sEUR, SNX], rates, timestamp, { from: oracle });

		// const snx2usdRate = await exchangeRates.rateForCurrency(SNX);
		const aud2usdRate = await exchangeRates.rateForCurrency(sAUD);
		const eur2usdRate = await exchangeRates.rateForCurrency(sEUR);
		const eur2audRate = divideDecimal(eur2usdRate, aud2usdRate);
		const usd2audRate = divideDecimal(toUnit('1'), aud2usdRate);

		// Give some SNX to account1 and account2
		await synthetix.methods['transfer(address,uint256)'](account1, toUnit('100000'), {
			from: owner,
		});
		await synthetix.methods['transfer(address,uint256)'](account2, toUnit('100000'), {
			from: owner,
		});

		// Issue
		const issueAmountAUD = toUnit('10');
		const issueAmountUSD = toUnit('5');
		const issueAmountEUR = toUnit('7.4342');

		await synthetix.issueSynths(sUSD, issueAmountUSD, { from: account1 });
		await synthetix.issueSynths(sEUR, issueAmountEUR, { from: account1 });
		await synthetix.issueSynths(sAUD, issueAmountAUD, { from: account1 });
		await synthetix.issueSynths(sUSD, issueAmountUSD, { from: account2 });
		await synthetix.issueSynths(sEUR, issueAmountEUR, { from: account2 });
		await synthetix.issueSynths(sAUD, issueAmountAUD, { from: account2 });

		const aud = issueAmountAUD.add(issueAmountAUD);
		const eur = multiplyDecimal(issueAmountEUR.add(issueAmountEUR), eur2audRate);
		const usd = multiplyDecimal(issueAmountUSD.add(issueAmountUSD), usd2audRate);
		const totalExpectedIssuedSAUD = aud.add(eur).add(usd);
		const totalIssuedAUD = await synthetix.totalIssuedSynths(sAUD);

		assert.bnEqual(totalExpectedIssuedSAUD, totalIssuedAUD);
	});

	it('should not allow checking total issued synths when a rate other than the priced currency is stale', async () => {
		await fastForward((await exchangeRates.rateStalePeriod()).add(web3.utils.toBN('300')));

		await exchangeRates.updateRates([SNX, sAUD], ['0.1', '0.78'].map(toUnit), timestamp, {
			from: oracle,
		});
		await assert.revert(synthetix.totalIssuedSynths(sAUD));
	});

	it('should not allow checking total issued synths when the priced currency is stale', async () => {
		await fastForward((await exchangeRates.rateStalePeriod()).add(web3.utils.toBN('300')));

		await exchangeRates.updateRates([SNX, sEUR], ['0.1', '1.25'].map(toUnit), timestamp, {
			from: oracle,
		});
		await assert.revert(synthetix.totalIssuedSynths(sAUD));
	});

	// transfer

	it('should transfer using the ERC20 transfer function', async () => {
		// Ensure our environment is set up correctly for our assumptions
		// e.g. owner owns all SNX.

		assert.bnEqual(await synthetix.totalSupply(), await synthetix.balanceOf(owner));

		const transaction = await synthetix.methods['transfer(address,uint256)'](
			account1,
			toUnit('10'),
			{ from: owner }
		);
		assert.eventEqual(transaction, 'Transfer', {
			from: owner,
			to: account1,
			value: toUnit('10'),
		});

		assert.bnEqual(await synthetix.balanceOf(account1), toUnit('10'));
	});

	it('should revert when exceeding locked synthetix and calling the ERC20 transfer function', async () => {
		// Ensure our environment is set up correctly for our assumptions
		// e.g. owner owns all SNX.
		assert.bnEqual(await synthetix.totalSupply(), await synthetix.balanceOf(owner));

		// Issue max synths.
		await synthetix.issueMaxSynths(sUSD, { from: owner });

		// Try to transfer 0.000000000000000001 SNX
		await assert.revert(
			synthetix.methods['transfer(address,uint256)'](account1, '1', { from: owner })
		);
	});

	it('should transfer using the ERC20 transferFrom function', async () => {
		// Ensure our environment is set up correctly for our assumptions
		// e.g. owner owns all SNX.
		const previousOwnerBalance = await synthetix.balanceOf(owner);
		assert.bnEqual(await synthetix.totalSupply(), previousOwnerBalance);

		// Approve account1 to act on our behalf for 10 SNX.
		let transaction = await synthetix.approve(account1, toUnit('10'), { from: owner });
		assert.eventEqual(transaction, 'Approval', {
			owner,
			spender: account1,
			value: toUnit('10'),
		});

		// Assert that transferFrom works.
		transaction = await synthetix.methods['transferFrom(address,address,uint256)'](
			owner,
			account2,
			toUnit('10'),
			{ from: account1 }
		);
		assert.eventEqual(transaction, 'Transfer', {
			from: owner,
			to: account2,
			value: toUnit('10'),
		});

		// Assert that account2 has 10 SNX and owner has 10 less SNX
		assert.bnEqual(await synthetix.balanceOf(account2), toUnit('10'));
		assert.bnEqual(await synthetix.balanceOf(owner), previousOwnerBalance.sub(toUnit('10')));

		// Assert that we can't transfer more even though there's a balance for owner.
		await assert.revert(
			synthetix.methods['transferFrom(address,address,uint256)'](owner, account2, '1', {
				from: account1,
			})
		);
	});

	it('should revert when exceeding locked synthetix and calling the ERC20 transferFrom function', async () => {
		// Ensure our environment is set up correctly for our assumptions
		// e.g. owner owns all SNX.
		assert.bnEqual(await synthetix.totalSupply(), await synthetix.balanceOf(owner));

		// Send a price update to guarantee we're not depending on values from outside this test.

		await exchangeRates.updateRates(
			[sAUD, sEUR, SNX],
			['0.5', '1.25', '0.1'].map(toUnit),
			timestamp,
			{ from: oracle }
		);

		// Approve account1 to act on our behalf for 10 SNX.
		const transaction = await synthetix.approve(account1, toUnit('10'), { from: owner });
		assert.eventEqual(transaction, 'Approval', {
			owner,
			spender: account1,
			value: toUnit('10'),
		});

		// Issue max synths
		await synthetix.issueMaxSynths(sUSD, { from: owner });

		// Assert that transferFrom fails even for the smallest amount of SNX.
		await assert.revert(
			synthetix.methods['transferFrom(address,address,uint256)'](owner, account2, '1', {
				from: account1,
			})
		);
	});

	it('should transfer using the ERC223 transfer function', async () => {
		// Ensure our environment is set up correctly for our assumptions
		// e.g. owner owns all SNX.
		assert.bnEqual(await synthetix.totalSupply(), await synthetix.balanceOf(owner));

		const transaction = await synthetix.methods['transfer(address,uint256,bytes)'](
			account1,
			toUnit('10'),
			web3.utils.asciiToHex('This is a memo'),
			{ from: owner }
		);

		// Note, this is an ERC20 event, not ERC223 to maintain backwards compatibility with
		// tools that expect ERC20 events, since solidity does not support event overloading.
		assert.eventEqual(transaction, 'Transfer', {
			from: owner,
			to: account1,
			value: toUnit('10'),
		});

		assert.bnEqual(await synthetix.balanceOf(account1), toUnit('10'));
	});

	it('should revert when exceeding locked synthetix and calling the ERC223 transfer function', async () => {
		// Ensure our environment is set up correctly for our assumptions
		// e.g. owner owns all SNX.
		assert.bnEqual(await synthetix.totalSupply(), await synthetix.balanceOf(owner));

		// Issue max synths.
		await synthetix.issueMaxSynths(sUSD, { from: owner });

		// Try to transfer 0.000000000000000001 SNX
		await assert.revert(
			synthetix.methods['transfer(address,uint256,bytes)'](
				account1,
				'1',
				web3.utils.asciiToHex('This is a memo'),
				{ from: owner }
			)
		);
	});

	it('should not allow transfer if the exchange rate for synthetix is stale', async () => {
		// Give some SNX to account1 & account2
		const value = toUnit('300');
		await synthetix.methods['transfer(address,uint256)'](account1, toUnit('10000'), {
			from: owner,
		});
		await synthetix.methods['transfer(address,uint256)'](account2, toUnit('10000'), {
			from: owner,
		});

		// Ensure that we can do a successful transfer before rates go stale
		await synthetix.methods['transfer(address,uint256)'](account2, value, { from: account1 });
		const data = web3.utils.asciiToHex('This is a memo');
		await synthetix.methods['transfer(address,uint256,bytes)'](account2, value, data, {
			from: account1,
		});

		await synthetix.approve(account3, value, { from: account2 });
		await synthetix.methods['transferFrom(address,address,uint256)'](account2, account1, value, {
			from: account3,
		});
		await synthetix.approve(account3, value, { from: account2 });
		await synthetix.methods['transferFrom(address,address,uint256,bytes)'](
			account2,
			account1,
			value,
			data,
			{ from: account3 }
		);

		// Now jump forward in time so the rates are stale
		await fastForward((await exchangeRates.rateStalePeriod()) + 1);

		// Send a price update to guarantee we're not depending on values from outside this test.

		await exchangeRates.updateRates([sAUD, sEUR], ['0.5', '1.25'].map(toUnit), timestamp, {
			from: oracle,
		});

		// Subsequent transfers fail
		await assert.revert(
			synthetix.methods['transfer(address,uint256)'](account2, value, { from: account1 })
		);
		await assert.revert(
			synthetix.methods['transfer(address,uint256,bytes)'](account2, value, data),
			{
				from: account1,
			}
		);

		await synthetix.approve(account3, value, { from: account2 });
		await assert.revert(
			synthetix.methods['transferFrom(address,address,uint256)'](account2, account1, value, {
				from: account3,
			})
		);
		await assert.revert(
			synthetix.methods['transferFrom(address,address,uint256,bytes)'](
				account2,
				account1,
				value,
				data,
				{ from: account3 }
			)
		);
	});

	it('should not allow transfer of synthetix in escrow', async () => {
		// Setup escrow
		const oneWeek = 60 * 60 * 24 * 7;
		const twelveWeeks = oneWeek * 12;
		const now = await currentTime();
		const escrowedSynthetixs = toUnit('30000');
		await synthetix.methods['transfer(address,uint256)'](escrow.address, escrowedSynthetixs, {
			from: owner,
		});
		await escrow.appendVestingEntry(
			account1,
			web3.utils.toBN(now + twelveWeeks),
			escrowedSynthetixs,
			{
				from: owner,
			}
		);

		// Ensure the transfer fails as all the synthetix are in escrow
		await assert.revert(
			synthetix.methods['transfer(address,uint256)'](account2, toUnit('100'), { from: account1 })
		);
	});

	it('should transfer using the ERC223 transferFrom function', async () => {
		// Ensure our environment is set up correctly for our assumptions
		// e.g. owner owns all SNX.
		const previousOwnerBalance = await synthetix.balanceOf(owner);
		assert.bnEqual(await synthetix.totalSupply(), previousOwnerBalance);

		// Approve account1 to act on our behalf for 10 SNX.
		let transaction = await synthetix.approve(account1, toUnit('10'), { from: owner });
		assert.eventEqual(transaction, 'Approval', {
			owner,
			spender: account1,
			value: toUnit('10'),
		});

		// Assert that transferFrom works.
		transaction = await synthetix.methods['transferFrom(address,address,uint256,bytes)'](
			owner,
			account2,
			toUnit('10'),
			web3.utils.asciiToHex('This is a memo'),
			{ from: account1 }
		);
		assert.eventEqual(transaction, 'Transfer', {
			from: owner,
			to: account2,
			value: toUnit('10'),
		});

		// Assert that account2 has 10 SNX and owner has 10 less SNX
		assert.bnEqual(await synthetix.balanceOf(account2), toUnit('10'));
		assert.bnEqual(await synthetix.balanceOf(owner), previousOwnerBalance.sub(toUnit('10')));

		// Assert that we can't transfer more even though there's a balance for owner.
		await assert.revert(
			synthetix.methods['transferFrom(address,address,uint256)'](owner, account2, '1', {
				from: account1,
			})
		);
	});

	it('should revert when exceeding locked synthetix and calling the ERC223 transferFrom function', async () => {
		// Ensure our environment is set up correctly for our assumptions
		// e.g. owner owns all SNX.
		assert.bnEqual(await synthetix.totalSupply(), await synthetix.balanceOf(owner));

		// Send a price update to guarantee we're not depending on values from outside this test.

		await exchangeRates.updateRates(
			[sAUD, sEUR, SNX],
			['0.5', '1.25', '0.1'].map(toUnit),
			timestamp,
			{ from: oracle }
		);

		// Approve account1 to act on our behalf for 10 SNX.
		const transaction = await synthetix.approve(account1, toUnit('10'), { from: owner });
		assert.eventEqual(transaction, 'Approval', {
			owner,
			spender: account1,
			value: toUnit('10'),
		});

		// Issue max synths
		await synthetix.issueMaxSynths(sUSD, { from: owner });

		// Assert that transferFrom fails even for the smallest amount of SNX.
		await assert.revert(
			synthetix.methods['transferFrom(address,address,uint256,bytes)'](
				owner,
				account2,
				'1',
				web3.utils.asciiToHex('This is a memo'),
				{
					from: account1,
				}
			)
		);
	});

	// Issuance

	it('Issuing too small an amount of synths should revert', async () => {
		await synthetix.methods['transfer(address,uint256)'](account1, toUnit('1000'), { from: owner });

		// Note: The amount will likely be rounded to 0 in the debt register. This will revert.
		// The exact amount depends on the Synth exchange rate and the total supply.
		await assert.revert(synthetix.issueSynths(sAUD, web3.utils.toBN('1'), { from: account1 }));
	});

	it('should allow the issuance of a small amount of synths', async () => {
		// Give some SNX to account1
		await synthetix.methods['transfer(address,uint256)'](account1, toUnit('1000'), { from: owner });

		// account1 should be able to issue
		// Note: If a too small amount of synths are issued here, the amount may be
		// rounded to 0 in the debt register. This will revert. As such, there is a minimum
		// number of synths that need to be issued each time issue is invoked. The exact
		// amount depends on the Synth exchange rate and the total supply.
		await synthetix.issueSynths(sAUD, web3.utils.toBN('5'), { from: account1 });
	});

	it('should be possible to issue the maximum amount of synths via issueSynths', async () => {
		// Give some SNX to account1
		await synthetix.methods['transfer(address,uint256)'](account1, toUnit('1000'), { from: owner });

		const maxSynths = await synthetix.maxIssuableSynths(account1, sUSD);

		// account1 should be able to issue
		await synthetix.issueSynths(sUSD, maxSynths, { from: account1 });
	});

	it('should allow an issuer to issue synths in one flavour', async () => {
		// Send a price update to guarantee we're not depending on values from outside this test.

		await exchangeRates.updateRates(
			[sAUD, sEUR, SNX],
			['0.5', '1.25', '0.1'].map(toUnit),
			timestamp,
			{ from: oracle }
		);

		// Give some SNX to account1
		await synthetix.methods['transfer(address,uint256)'](account1, toUnit('1000'), { from: owner });

		// account1 should be able to issue
		await synthetix.issueSynths(sUSD, toUnit('10'), { from: account1 });

		// There should be 10 sUSD of value in the system
		assert.bnEqual(await synthetix.totalIssuedSynths(sUSD), toUnit('10'));

		// And account1 should own 100% of the debt.
		assert.bnEqual(await synthetix.totalIssuedSynths(sUSD), toUnit('10'));
		assert.bnEqual(await synthetix.debtBalanceOf(account1, sUSD), toUnit('10'));
	});

	it('should allow an issuer to issue synths in multiple flavours', async () => {
		// Send a price update to guarantee we're not depending on values from outside this test.

		await exchangeRates.updateRates(
			[sAUD, sEUR, SNX],
			['0.5', '1.25', '0.1'].map(toUnit),
			timestamp,
			{ from: oracle }
		);

		// Give some SNX to account1
		await synthetix.methods['transfer(address,uint256)'](account1, toUnit('1000'), { from: owner });

		// account1 should be able to issue sUSD and sAUD
		await synthetix.issueSynths(sUSD, toUnit('10'), { from: account1 });
		await synthetix.issueSynths(sAUD, toUnit('20'), { from: account1 });

		// There should be 20 sUSD of value in the system
		assert.bnEqual(await synthetix.totalIssuedSynths(sUSD), toUnit('20'));
		// Which equals 40 sAUD of value in the system
		assert.bnEqual(await synthetix.totalIssuedSynths(sAUD), toUnit('40'));

		// And account1 should own 100% of the debt.
		assert.bnEqual(await synthetix.debtBalanceOf(account1, sUSD), toUnit('20'));
		assert.bnEqual(await synthetix.debtBalanceOf(account1, sAUD), toUnit('40'));
	});

	// TODO: Check that the rounding errors are acceptable
	it('should allow two issuers to issue synths in one flavour', async () => {
		// Send a price update to guarantee we're not depending on values from outside this test.

		await exchangeRates.updateRates(
			[sAUD, sEUR, SNX],
			['0.5', '1.25', '0.1'].map(toUnit),
			timestamp,
			{ from: oracle }
		);

		// Give some SNX to account1 and account2
		await synthetix.methods['transfer(address,uint256)'](account1, toUnit('10000'), {
			from: owner,
		});
		await synthetix.methods['transfer(address,uint256)'](account2, toUnit('10000'), {
			from: owner,
		});

		// Issue
		await synthetix.issueSynths(sUSD, toUnit('10'), { from: account1 });
		await synthetix.issueSynths(sUSD, toUnit('20'), { from: account2 });

		// There should be 30sUSD of value in the system
		assert.bnEqual(await synthetix.totalIssuedSynths(sUSD), toUnit('30'));

		// And the debt should be split 50/50.
		// But there's a small rounding error.
		// This is ok, as when the last person exits the system, their debt percentage is always 100% so
		// these rounding errors don't cause the system to be out of balance.
		assert.bnClose(await synthetix.debtBalanceOf(account1, sUSD), toUnit('10'));
		assert.bnClose(await synthetix.debtBalanceOf(account2, sUSD), toUnit('20'));
	});

	it('should allow multi-issuance in one flavour', async () => {
		// Send a price update to guarantee we're not depending on values from outside this test.

		await exchangeRates.updateRates(
			[sAUD, sEUR, SNX],
			['0.5', '1.25', '0.1'].map(toUnit),
			timestamp,
			{ from: oracle }
		);

		// Give some SNX to account1 and account2
		await synthetix.methods['transfer(address,uint256)'](account1, toUnit('10000'), {
			from: owner,
		});
		await synthetix.methods['transfer(address,uint256)'](account2, toUnit('10000'), {
			from: owner,
		});

		// Issue
		await synthetix.issueSynths(sUSD, toUnit('10'), { from: account1 });
		await synthetix.issueSynths(sUSD, toUnit('20'), { from: account2 });
		await synthetix.issueSynths(sUSD, toUnit('10'), { from: account1 });

		// There should be 40 sUSD of value in the system
		assert.bnEqual(await synthetix.totalIssuedSynths(sUSD), toUnit('40'));

		// And the debt should be split 50/50.
		// But there's a small rounding error.
		// This is ok, as when the last person exits the system, their debt percentage is always 100% so
		// these rounding errors don't cause the system to be out of balance.
		assert.bnClose(await synthetix.debtBalanceOf(account1, sUSD), toUnit('20'));
		assert.bnClose(await synthetix.debtBalanceOf(account2, sUSD), toUnit('20'));
	});

	it('should allow multiple issuers to issue synths in multiple flavours', async () => {
		// Send a price update to guarantee we're not depending on values from outside this test.

		await exchangeRates.updateRates(
			[sAUD, sEUR, SNX],
			['0.5', '1.25', '0.1'].map(toUnit),
			timestamp,
			{ from: oracle }
		);

		// Give some SNX to account1 and account2
		await synthetix.methods['transfer(address,uint256)'](account1, toUnit('10000'), {
			from: owner,
		});
		await synthetix.methods['transfer(address,uint256)'](account2, toUnit('10000'), {
			from: owner,
		});

		// Issue
		await synthetix.issueSynths(sUSD, toUnit('10'), { from: account1 });
		await synthetix.issueSynths(sAUD, toUnit('20'), { from: account2 });

		// There should be 20 sUSD of value in the system
		assert.bnEqual(await synthetix.totalIssuedSynths(sUSD), toUnit('20'));

		// And the debt should be split 50/50.
		// But there's a small rounding error.
		// This is ok, as when the last person exits the system, their debt percentage is always 100% so
		// these rounding errors don't cause the system to be out of balance.
		assert.bnEqual(await synthetix.debtBalanceOf(account1, sUSD), toUnit('10'));
		assert.bnEqual(await synthetix.debtBalanceOf(account2, sUSD), toUnit('10'));
	});

	it('should allow an issuer to issue max synths in one flavour', async () => {
		// Send a price update to guarantee we're not depending on values from outside this test.

		await exchangeRates.updateRates(
			[sAUD, sEUR, SNX],
			['0.5', '1.25', '0.1'].map(toUnit),
			timestamp,
			{ from: oracle }
		);

		// Give some SNX to account1
		await synthetix.methods['transfer(address,uint256)'](account1, toUnit('10000'), {
			from: owner,
		});

		// Issue
		await synthetix.issueMaxSynths(sUSD, { from: account1 });

		// There should be 200 sUSD of value in the system
		assert.bnEqual(await synthetix.totalIssuedSynths(sUSD), toUnit('200'));

		// And account1 should own all of it.
		assert.bnEqual(await synthetix.debtBalanceOf(account1, sUSD), toUnit('200'));
	});

	it('should allow an issuer to issue max synths via the standard issue call', async () => {
		// Send a price update to guarantee we're not depending on values from outside this test.

		await exchangeRates.updateRates(
			[sAUD, sEUR, SNX],
			['0.5', '1.25', '0.1'].map(toUnit),
			timestamp,
			{ from: oracle }
		);

		// Give some SNX to account1
		await synthetix.methods['transfer(address,uint256)'](account1, toUnit('10000'), {
			from: owner,
		});

		// Determine maximum amount that can be issued.
		const maxIssuable = await synthetix.maxIssuableSynths(account1, sUSD);

		// Issue
		await synthetix.issueSynths(sUSD, maxIssuable, { from: account1 });

		// There should be 200 sUSD of value in the system
		assert.bnEqual(await synthetix.totalIssuedSynths(sUSD), toUnit('200'));

		// And account1 should own all of it.
		assert.bnEqual(await synthetix.debtBalanceOf(account1, sUSD), toUnit('200'));
	});

	it('should disallow an issuer from issuing synths in a non-existant flavour', async () => {
		// Send a price update to guarantee we're not depending on values from outside this test.

		await exchangeRates.updateRates(
			[sAUD, sEUR, SNX],
			['0.5', '1.25', '0.1'].map(toUnit),
			timestamp,
			{ from: oracle }
		);

		// Give some SNX to account1
		await synthetix.methods['transfer(address,uint256)'](account1, toUnit('10000'), {
			from: owner,
		});

		// They should now be able to issue sUSD
		await synthetix.issueSynths(sUSD, toUnit('10'), { from: account1 });

		// But should not be able to issue sXYZ123 because it doesn't exist
		await assert.revert(synthetix.issueSynths(sXYZ123, toUnit('10')));
	});

	it('should disallow an issuer from issuing synths beyond their remainingIssuableSynths', async () => {
		// Send a price update to guarantee we're not depending on values from outside this test.

		await exchangeRates.updateRates(
			[sAUD, sEUR, SNX],
			['0.5', '1.25', '0.1'].map(toUnit),
			timestamp,
			{ from: oracle }
		);

		// Give some SNX to account1
		await synthetix.methods['transfer(address,uint256)'](account1, toUnit('10000'), {
			from: owner,
		});

		// They should now be able to issue sUSD
		const issuableSynths = await synthetix.remainingIssuableSynths(account1, sUSD);
		assert.bnEqual(issuableSynths, toUnit('200'));

		// Issue that amount.
		await synthetix.issueSynths(sUSD, issuableSynths, { from: account1 });

		// They should now have 0 issuable synths.
		assert.bnEqual(await synthetix.remainingIssuableSynths(account1, sUSD), '0');

		// And trying to issue the smallest possible unit of one should fail.
		await assert.revert(synthetix.issueSynths(sUSD, '1', { from: account1 }));
	});

	it('should allow an issuer with outstanding debt to burn synths and decrease debt', async () => {
		// Send a price update to guarantee we're not depending on values from outside this test.

		await exchangeRates.updateRates(
			[sAUD, sEUR, SNX],
			['0.5', '1.25', '0.1'].map(toUnit),
			timestamp,
			{ from: oracle }
		);

		// Give some SNX to account1
		await synthetix.methods['transfer(address,uint256)'](account1, toUnit('10000'), {
			from: owner,
		});

		// Issue
		await synthetix.issueMaxSynths(sUSD, { from: account1 });

		// account1 should now have 200 sUSD of debt.
		assert.bnEqual(await synthetix.debtBalanceOf(account1, sUSD), toUnit('200'));

		// Burn 100 sUSD
		await synthetix.burnSynths(sUSD, toUnit('100'), { from: account1 });

		// account1 should now have 100 sUSD of debt.
		assert.bnEqual(await synthetix.debtBalanceOf(account1, sUSD), toUnit('100'));
	});

	it('should disallow an issuer without outstanding debt from burning synths', async () => {
		// Send a price update to guarantee we're not depending on values from outside this test.
		await exchangeRates.updateRates(
			[sAUD, sEUR, SNX],
			['0.5', '1.25', '0.1'].map(toUnit),
			timestamp,
			{ from: oracle }
		);

		// Give some SNX to account1
		await synthetix.methods['transfer(address,uint256)'](account1, toUnit('10000'), {
			from: owner,
		});

		// Issue
		await synthetix.issueMaxSynths(sUSD, { from: account1 });

		// account2 should not have anything and can't burn.
		await assert.revert(synthetix.burnSynths(sUSD, toUnit('10'), { from: account2 }));

		// And even when we give account2 synths, it should not be able to burn.
		await sUSDContract.methods['transfer(address,uint256)'](account2, toUnit('100'), {
			from: account1,
		});
		await assert.revert(synthetix.burnSynths(sUSD, toUnit('10'), { from: account2 }));
	});

	it('should fail when trying to burn synths that do not exist', async () => {
		// Send a price update to guarantee we're not depending on values from outside this test.

		await exchangeRates.updateRates(
			[sAUD, sEUR, SNX],
			['0.5', '1.25', '0.1'].map(toUnit),
			timestamp,
			{ from: oracle }
		);

		// Give some SNX to account1
		await synthetix.methods['transfer(address,uint256)'](account1, toUnit('10000'), {
			from: owner,
		});

		// Issue
		await synthetix.issueMaxSynths(sUSD, { from: account1 });

		// Transfer all newly issued synths to account2
		await sUSDContract.methods['transfer(address,uint256)'](account2, toUnit('200'), {
			from: account1,
		});

		// Burning any amount of sUSD from account1 should fail
		await assert.revert(synthetix.burnSynths(sUSD, '1', { from: account1 }));
	});

	it("should only burn up to a user's actual debt level", async () => {
		// Send a price update to guarantee we're not depending on values from outside this test.

		await exchangeRates.updateRates(
			[sAUD, sEUR, SNX],
			['0.5', '1.25', '0.1'].map(toUnit),
			timestamp,
			{ from: oracle }
		);

		// Give some SNX to account1
		await synthetix.methods['transfer(address,uint256)'](account1, toUnit('10000'), {
			from: owner,
		});
		await synthetix.methods['transfer(address,uint256)'](account2, toUnit('10000'), {
			from: owner,
		});

		// Issue
		const fullAmount = toUnit('210');
		const account1Payment = toUnit('10');
		const account2Payment = fullAmount.sub(account1Payment);
		await synthetix.issueSynths(sUSD, account1Payment, { from: account1 });
		await synthetix.issueSynths(sUSD, account2Payment, { from: account2 });

		// Transfer all of account2's synths to account1
		await sUSDContract.methods['transfer(address,uint256)'](account1, toUnit('200'), {
			from: account2,
		});
		// return;

		// Calculate the amount that account1 should actually receive
		const amountReceived = await feePool.amountReceivedFromTransfer(toUnit('200'));

		const balanceOfAccount1 = await sUSDContract.balanceOf(account1);

		// Then try to burn them all. Only 10 synths (and fees) should be gone.
		await synthetix.burnSynths(sUSD, balanceOfAccount1, { from: account1 });
		const balanceOfAccount1AfterBurn = await sUSDContract.balanceOf(account1);

		// console.log('##### txn', txn);
		// for (let i = 0; i < txn.logs.length; i++) {
		// 	const result = txn.logs[i].args;
		// 	// console.log('##### txn ???', result);
		// 	for (let j = 0; j < result.__length__; j++) {
		// 		if (txn.logs[i].event === 'SomethingElse' && j === 0) {
		// 			console.log(`##### txn ${i} str`, web3.utils.hexToAscii(txn.logs[i].args[j]));
		// 		} else {
		// 			console.log(`##### txn ${i}`, txn.logs[i].args[j].toString());
		// 		}
		// 	}
		// }

		// Recording debts in the debt ledger reduces accuracy.
		//   Let's allow for a 1000 margin of error.
		assert.bnClose(balanceOfAccount1AfterBurn, amountReceived, '1000');
	});

	it('should correctly calculate debt in a multi-issuance scenario', async () => {
		// Give some SNX to account1
		await synthetix.methods['transfer(address,uint256)'](account1, toUnit('200000'), {
			from: owner,
		});
		await synthetix.methods['transfer(address,uint256)'](account2, toUnit('200000'), {
			from: owner,
		});

		// Issue
		const issuedSynthsPt1 = toUnit('2000');
		const issuedSynthsPt2 = toUnit('2000');
		await synthetix.issueSynths(sUSD, issuedSynthsPt1, { from: account1 });
		await synthetix.issueSynths(sUSD, issuedSynthsPt2, { from: account1 });
		await synthetix.issueSynths(sUSD, toUnit('1000'), { from: account2 });

		const debt = await synthetix.debtBalanceOf(account1, sUSD);
		assert.bnClose(debt, toUnit('4000'));
	});

	it('should correctly calculate debt in a multi-issuance multi-burn scenario', async () => {
		// Give some SNX to account1
		await synthetix.methods['transfer(address,uint256)'](account1, toUnit('500000'), {
			from: owner,
		});
		await synthetix.methods['transfer(address,uint256)'](account2, toUnit('14000'), {
			from: owner,
		});

		// Issue
		const issuedSynthsPt1 = toUnit('2000');
		const burntSynthsPt1 = toUnit('1500');
		const issuedSynthsPt2 = toUnit('1600');
		const burntSynthsPt2 = toUnit('500');

		await synthetix.issueSynths(sUSD, issuedSynthsPt1, { from: account1 });
		await synthetix.burnSynths(sUSD, burntSynthsPt1, { from: account1 });
		await synthetix.issueSynths(sUSD, issuedSynthsPt2, { from: account1 });

		await synthetix.issueSynths(sUSD, toUnit('100'), { from: account2 });
		await synthetix.issueSynths(sUSD, toUnit('51'), { from: account2 });
		await synthetix.burnSynths(sUSD, burntSynthsPt2, { from: account1 });

		const debt = await synthetix.debtBalanceOf(account1, web3.utils.asciiToHex('sUSD'));
		const expectedDebt = issuedSynthsPt1
			.add(issuedSynthsPt2)
			.sub(burntSynthsPt1)
			.sub(burntSynthsPt2);

		assert.bnClose(debt, expectedDebt);
	});

	it("should allow me to burn all synths I've issued when there are other issuers", async () => {
		const totalSupply = await synthetix.totalSupply();
		const account2Synthetixs = toUnit('120000');
		const account1Synthetixs = totalSupply.sub(account2Synthetixs);

		await synthetix.methods['transfer(address,uint256)'](account1, account1Synthetixs, {
			from: owner,
		}); // Issue the massive majority to account1
		await synthetix.methods['transfer(address,uint256)'](account2, account2Synthetixs, {
			from: owner,
		}); // Issue a small amount to account2

		// Issue from account1
		const account1AmountToIssue = await synthetix.maxIssuableSynths(account1, sUSD);
		await synthetix.issueMaxSynths(sUSD, { from: account1 });
		const debtBalance1 = await synthetix.debtBalanceOf(account1, sUSD);
		assert.bnClose(debtBalance1, account1AmountToIssue);

		// Issue and burn from account 2 all debt
		await synthetix.issueSynths(sUSD, toUnit('43'), { from: account2 });
		let debt = await synthetix.debtBalanceOf(account2, sUSD);
		await synthetix.burnSynths(sUSD, toUnit('43'), { from: account2 });
		debt = await synthetix.debtBalanceOf(account2, sUSD);

		assert.bnEqual(debt, 0);

		// Should set user issuanceData to 0 debtOwnership and retain debtEntryIndex of last action
		assert.deepEqual(await synthetixState.issuanceData(account2), {
			initialDebtOwnership: 0,
			debtEntryIndex: 2,
		});
	});

	// These tests take a long time to run
	// ****************************************

	it('should correctly calculate debt in a high issuance and burn scenario', async () => {
		const getRandomInt = (min, max) => {
			return min + Math.floor(Math.random() * Math.floor(max));
		};

		const totalSupply = await synthetix.totalSupply();
		const account2Synthetixs = toUnit('120000');
		const account1Synthetixs = totalSupply.sub(account2Synthetixs);

		await synthetix.methods['transfer(address,uint256)'](account1, account1Synthetixs, {
			from: owner,
		}); // Issue the massive majority to account1
		await synthetix.methods['transfer(address,uint256)'](account2, account2Synthetixs, {
			from: owner,
		}); // Issue a small amount to account2

		const account1AmountToIssue = await synthetix.maxIssuableSynths(account1, sUSD);
		await synthetix.issueMaxSynths(sUSD, { from: account1 });
		const debtBalance1 = await synthetix.debtBalanceOf(account1, sUSD);
		assert.bnClose(debtBalance1, account1AmountToIssue);

		let expectedDebtForAccount2 = web3.utils.toBN('0');
		const totalTimesToIssue = 40;
		for (let i = 0; i < totalTimesToIssue; i++) {
			// Seems that in this case, issuing 43 each time leads to increasing the variance regularly each time.
			const amount = toUnit('43');
			await synthetix.issueSynths(sUSD, amount, { from: account2 });
			expectedDebtForAccount2 = expectedDebtForAccount2.add(amount);

			const desiredAmountToBurn = toUnit(web3.utils.toBN(getRandomInt(4, 14)));
			const amountToBurn = desiredAmountToBurn.lte(expectedDebtForAccount2)
				? desiredAmountToBurn
				: expectedDebtForAccount2;
			await synthetix.burnSynths(sUSD, amountToBurn, { from: account2 });
			expectedDebtForAccount2 = expectedDebtForAccount2.sub(amountToBurn);

			// Useful debug logging
			// const db = await synthetix.debtBalanceOf(account2, sUSD);
			// const variance = fromUnit(expectedDebtForAccount2.sub(db));
			// console.log(
			// 	`#### debtBalance: ${db}\t\t expectedDebtForAccount2: ${expectedDebtForAccount2}\t\tvariance: ${variance}`
			// );
		}
		const debtBalance = await synthetix.debtBalanceOf(account2, sUSD);

		// Here we make the variance a calculation of the number of times we issue/burn.
		// This is less than ideal, but is the result of calculating the debt based on
		// the results of the issue/burn each time.
		const variance = web3.utils.toBN(totalTimesToIssue).mul(web3.utils.toBN('2'));
		assert.bnClose(debtBalance, expectedDebtForAccount2, variance);
	});

	it('should correctly calculate debt in a high (random) issuance and burn scenario', async () => {
		const getRandomInt = (min, max) => {
			return min + Math.floor(Math.random() * Math.floor(max));
		};

		const totalSupply = await synthetix.totalSupply();
		const account2Synthetixs = toUnit('120000');
		const account1Synthetixs = totalSupply.sub(account2Synthetixs);

		await synthetix.methods['transfer(address,uint256)'](account1, account1Synthetixs, {
			from: owner,
		}); // Issue the massive majority to account1
		await synthetix.methods['transfer(address,uint256)'](account2, account2Synthetixs, {
			from: owner,
		}); // Issue a small amount to account2

		const account1AmountToIssue = await synthetix.maxIssuableSynths(account1, sUSD);
		await synthetix.issueMaxSynths(sUSD, { from: account1 });
		const debtBalance1 = await synthetix.debtBalanceOf(account1, sUSD);
		assert.bnClose(debtBalance1, account1AmountToIssue);

		let expectedDebtForAccount2 = web3.utils.toBN('0');
		const totalTimesToIssue = 40;
		for (let i = 0; i < totalTimesToIssue; i++) {
			// Seems that in this case, issuing 43 each time leads to increasing the variance regularly each time.
			const amount = toUnit(web3.utils.toBN(getRandomInt(40, 49)));
			await synthetix.issueSynths(sUSD, amount, { from: account2 });
			expectedDebtForAccount2 = expectedDebtForAccount2.add(amount);

			const desiredAmountToBurn = toUnit(web3.utils.toBN(getRandomInt(37, 46)));
			const amountToBurn = desiredAmountToBurn.lte(expectedDebtForAccount2)
				? desiredAmountToBurn
				: expectedDebtForAccount2;
			await synthetix.burnSynths(sUSD, amountToBurn, { from: account2 });
			expectedDebtForAccount2 = expectedDebtForAccount2.sub(amountToBurn);

			// Useful debug logging
			// const db = await synthetix.debtBalanceOf(account2, sUSD);
			// const variance = fromUnit(expectedDebtForAccount2.sub(db));
			// console.log(
			// 	`#### debtBalance: ${db}\t\t expectedDebtForAccount2: ${expectedDebtForAccount2}\t\tvariance: ${variance}`
			// );
		}
		const debtBalance = await synthetix.debtBalanceOf(account2, sUSD);

		// Here we make the variance a calculation of the number of times we issue/burn.
		// This is less than ideal, but is the result of calculating the debt based on
		// the results of the issue/burn each time.
		const variance = web3.utils.toBN(totalTimesToIssue).mul(web3.utils.toBN('2'));
		assert.bnClose(debtBalance, expectedDebtForAccount2, variance);
	});

	it('should correctly calculate debt in a high volume contrast issuance and burn scenario', async () => {
		const totalSupply = await synthetix.totalSupply();

		// Give only 100 Synthetix to account2
		const account2Synthetixs = toUnit('100');

		// Give the vast majority to account1 (ie. 99,999,900)
		const account1Synthetixs = totalSupply.sub(account2Synthetixs);

		await synthetix.methods['transfer(address,uint256)'](account1, account1Synthetixs, {
			from: owner,
		}); // Issue the massive majority to account1
		await synthetix.methods['transfer(address,uint256)'](account2, account2Synthetixs, {
			from: owner,
		}); // Issue a small amount to account2

		const account1AmountToIssue = await synthetix.maxIssuableSynths(account1, sUSD);
		await synthetix.issueMaxSynths(sUSD, { from: account1 });
		const debtBalance1 = await synthetix.debtBalanceOf(account1, sUSD);
		assert.bnEqual(debtBalance1, account1AmountToIssue);

		let expectedDebtForAccount2 = web3.utils.toBN('0');
		const totalTimesToIssue = 40;
		for (let i = 0; i < totalTimesToIssue; i++) {
			const amount = toUnit('0.000000000000000002');
			await synthetix.issueSynths(sUSD, amount, { from: account2 });
			expectedDebtForAccount2 = expectedDebtForAccount2.add(amount);
		}
		const debtBalance2 = await synthetix.debtBalanceOf(account2, sUSD);

		// Here we make the variance a calculation of the number of times we issue/burn.
		// This is less than ideal, but is the result of calculating the debt based on
		// the results of the issue/burn each time.
		const variance = web3.utils.toBN(totalTimesToIssue).mul(web3.utils.toBN('2'));
		assert.bnClose(debtBalance2, expectedDebtForAccount2, variance);
	});

	// ****************************************

	it('should not change debt balance if exchange rates change', async () => {
		let newAUDRate = toUnit('0.5');
		let timestamp = await currentTime();
		await exchangeRates.updateRates([sAUD], [newAUDRate], timestamp, { from: oracle });

		await synthetix.methods['transfer(address,uint256)'](account1, toUnit('2000'), { from: owner });
		await synthetix.methods['transfer(address,uint256)'](account2, toUnit('2000'), { from: owner });

		const amountIssued = toUnit('30');
		await synthetix.issueSynths(sUSD, amountIssued, { from: account1 });
		await synthetix.issueSynths(sAUD, amountIssued, { from: account2 });

		const PRECISE_UNIT = web3.utils.toWei(web3.utils.toBN('1'), 'gether');
		let totalIssuedSynthsUSD = await synthetix.totalIssuedSynths(sUSD);
		const account1DebtRatio = divideDecimal(amountIssued, totalIssuedSynthsUSD, PRECISE_UNIT);
		const audExchangeRate = await exchangeRates.rateForCurrency(sAUD);
		const account2DebtRatio = divideDecimal(
			multiplyDecimal(amountIssued, audExchangeRate),
			totalIssuedSynthsUSD,
			PRECISE_UNIT
		);

		timestamp = await currentTime();
		newAUDRate = toUnit('1.85');
		await exchangeRates.updateRates([sAUD], [newAUDRate], timestamp, { from: oracle });

		totalIssuedSynthsUSD = await synthetix.totalIssuedSynths(sUSD);
		const conversionFactor = web3.utils.toBN(1000000000);
		const expectedDebtAccount1 = multiplyDecimal(
			account1DebtRatio,
			totalIssuedSynthsUSD.mul(conversionFactor),
			PRECISE_UNIT
		).div(conversionFactor);
		const expectedDebtAccount2 = multiplyDecimal(
			account2DebtRatio,
			totalIssuedSynthsUSD.mul(conversionFactor),
			PRECISE_UNIT
		).div(conversionFactor);

		assert.bnClose(expectedDebtAccount1, await synthetix.debtBalanceOf(account1, sUSD));
		assert.bnClose(expectedDebtAccount2, await synthetix.debtBalanceOf(account2, sUSD));
	});

	it("should correctly calculate a user's maximum issuable synths without prior issuance", async () => {
		const rate = await exchangeRates.rateForCurrency(web3.utils.asciiToHex('SNX'));
		const issuedSynthetixs = web3.utils.toBN('200000');
		await synthetix.methods['transfer(address,uint256)'](account1, toUnit(issuedSynthetixs), {
			from: owner,
		});
		const issuanceRatio = await synthetixState.issuanceRatio();

		const expectedIssuableSynths = multiplyDecimal(
			toUnit(issuedSynthetixs),
			multiplyDecimal(rate, issuanceRatio)
		);
		const maxIssuableSynths = await synthetix.maxIssuableSynths(account1, sUSD);

		assert.bnEqual(expectedIssuableSynths, maxIssuableSynths);
	});

	it("should correctly calculate a user's maximum issuable synths without any SNX", async () => {
		const maxIssuableSynths = await synthetix.maxIssuableSynths(account1, sEUR);
		assert.bnEqual(0, maxIssuableSynths);
	});

	it("should correctly calculate a user's maximum issuable synths with prior issuance", async () => {
		const snx2usdRate = await exchangeRates.rateForCurrency(SNX);
		const aud2usdRate = await exchangeRates.rateForCurrency(sAUD);
		const snx2audRate = divideDecimal(snx2usdRate, aud2usdRate);

		const issuedSynthetixs = web3.utils.toBN('320001');
		await synthetix.methods['transfer(address,uint256)'](account1, toUnit(issuedSynthetixs), {
			from: owner,
		});

		const issuanceRatio = await synthetixState.issuanceRatio();
		const sAUDIssued = web3.utils.toBN('1234');
		await synthetix.issueSynths(sAUD, toUnit(sAUDIssued), { from: account1 });

		const expectedIssuableSynths = multiplyDecimal(
			toUnit(issuedSynthetixs),
			multiplyDecimal(snx2audRate, issuanceRatio)
		);

		const maxIssuableSynths = await synthetix.maxIssuableSynths(account1, sAUD);
		assert.bnEqual(expectedIssuableSynths, maxIssuableSynths);
	});

	it('should error when calculating maximum issuance when the SNX rate is stale', async () => {
		// Add stale period to the time to ensure we go stale.
		await fastForward((await exchangeRates.rateStalePeriod()) + 1);

		await exchangeRates.updateRates([sAUD, sEUR], ['0.5', '1.25'].map(toUnit), timestamp, {
			from: oracle,
		});

		await assert.revert(synthetix.maxIssuableSynths(account1, sAUD));
	});

	it('should error when calculating maximum issuance when the currency rate is stale', async () => {
		// Add stale period to the time to ensure we go stale.
		await fastForward((await exchangeRates.rateStalePeriod()) + 1);

		await exchangeRates.updateRates([sEUR, SNX], ['1.25', '0.12'].map(toUnit), timestamp, {
			from: oracle,
		});

		await assert.revert(synthetix.maxIssuableSynths(account1, sAUD));
	});

	it("should correctly calculate a user's debt balance without prior issuance", async () => {
		await synthetix.methods['transfer(address,uint256)'](account1, toUnit('200000'), {
			from: owner,
		});
		await synthetix.methods['transfer(address,uint256)'](account2, toUnit('10000'), {
			from: owner,
		});

		const debt1 = await synthetix.debtBalanceOf(account1, web3.utils.asciiToHex('sUSD'));
		const debt2 = await synthetix.debtBalanceOf(account2, web3.utils.asciiToHex('sUSD'));
		assert.bnEqual(debt1, 0);
		assert.bnEqual(debt2, 0);
	});

	it("should correctly calculate a user's debt balance with prior issuance", async () => {
		// Give some SNX to account1
		await synthetix.methods['transfer(address,uint256)'](account1, toUnit('200000'), {
			from: owner,
		});

		// Issue
		const issuedSynths = toUnit('1001');
		await synthetix.issueSynths(sUSD, issuedSynths, { from: account1 });

		const debt = await synthetix.debtBalanceOf(account1, web3.utils.asciiToHex('sUSD'));
		assert.bnEqual(debt, issuedSynths);
	});

	it("should correctly calculate a user's remaining issuable synths with prior issuance", async () => {
		const snx2usdRate = await exchangeRates.rateForCurrency(SNX);
		const eur2usdRate = await exchangeRates.rateForCurrency(sEUR);
		const snx2eurRate = divideDecimal(snx2usdRate, eur2usdRate);
		const issuanceRatio = await synthetixState.issuanceRatio();

		const issuedSynthetixs = web3.utils.toBN('200012');
		await synthetix.methods['transfer(address,uint256)'](account1, toUnit(issuedSynthetixs), {
			from: owner,
		});

		// Issue
		const sEURIssued = toUnit('2011');
		await synthetix.issueSynths(sEUR, sEURIssued, { from: account1 });

		const expectedIssuableSynths = multiplyDecimal(
			toUnit(issuedSynthetixs),
			multiplyDecimal(snx2eurRate, issuanceRatio)
		).sub(sEURIssued);

		const remainingIssuable = await synthetix.remainingIssuableSynths(account1, sEUR);
		assert.bnEqual(remainingIssuable, expectedIssuableSynths);
	});

	it("should correctly calculate a user's remaining issuable synths without prior issuance", async () => {
		const snx2usdRate = await exchangeRates.rateForCurrency(SNX);
		const eur2usdRate = await exchangeRates.rateForCurrency(sEUR);
		const snx2eurRate = divideDecimal(snx2usdRate, eur2usdRate);
		const issuanceRatio = await synthetixState.issuanceRatio();

		const issuedSynthetixs = web3.utils.toBN('20');
		await synthetix.methods['transfer(address,uint256)'](account1, toUnit(issuedSynthetixs), {
			from: owner,
		});

		const expectedIssuableSynths = multiplyDecimal(
			toUnit(issuedSynthetixs),
			multiplyDecimal(snx2eurRate, issuanceRatio)
		);

		const remainingIssuable = await synthetix.remainingIssuableSynths(account1, sEUR);
		assert.bnEqual(remainingIssuable, expectedIssuableSynths);
	});

	it('should not be possible to transfer locked synthetix', async () => {
		const issuedSynthetixs = web3.utils.toBN('200000');
		await synthetix.methods['transfer(address,uint256)'](account1, toUnit(issuedSynthetixs), {
			from: owner,
		});

		// Issue
		const sEURIssued = toUnit('2000');
		await synthetix.issueSynths(sEUR, sEURIssued, { from: account1 });

		await assert.revert(
			synthetix.methods['transfer(address,uint256)'](account2, toUnit(issuedSynthetixs), {
				from: account1,
			})
		);
	});

	it("should lock synthetix if the user's collaterisation changes to be insufficient", async () => {
		// Set sEUR for purposes of this test
		const timestamp1 = await currentTime();
		await exchangeRates.updateRates([sEUR], [toUnit('0.75')], timestamp1, { from: oracle });

		const issuedSynthetixs = web3.utils.toBN('200000');
		await synthetix.methods['transfer(address,uint256)'](account1, toUnit(issuedSynthetixs), {
			from: owner,
		});

		const maxIssuableSynths = await synthetix.maxIssuableSynths(account1, sEUR);

		// Issue
		const synthsToNotIssueYet = web3.utils.toBN('2000');
		const issuedSynths = maxIssuableSynths.sub(synthsToNotIssueYet);
		await synthetix.issueSynths(sEUR, issuedSynths, { from: account1 });

		// Increase the value of sEUR relative to synthetix
		const timestamp2 = await currentTime();
		await exchangeRates.updateRates([sEUR], [toUnit('1.10')], timestamp2, { from: oracle });

		await assert.revert(synthetix.issueSynths(sEUR, synthsToNotIssueYet, { from: account1 }));
	});

	it("should lock newly received synthetix if the user's collaterisation is too high", async () => {
		// Set sEUR for purposes of this test
		const timestamp1 = await currentTime();
		await exchangeRates.updateRates([sEUR], [toUnit('0.75')], timestamp1, { from: oracle });

		const issuedSynthetixs = web3.utils.toBN('200000');
		await synthetix.methods['transfer(address,uint256)'](account1, toUnit(issuedSynthetixs), {
			from: owner,
		});
		await synthetix.methods['transfer(address,uint256)'](account2, toUnit(issuedSynthetixs), {
			from: owner,
		});

		const maxIssuableSynths = await synthetix.maxIssuableSynths(account1, sEUR);

		// Issue
		await synthetix.issueSynths(sEUR, maxIssuableSynths, { from: account1 });

		// Ensure that we can transfer in and out of the account successfully
		await synthetix.methods['transfer(address,uint256)'](account1, toUnit('10000'), {
			from: account2,
		});
		await synthetix.methods['transfer(address,uint256)'](account2, toUnit('10000'), {
			from: account1,
		});

		// Increase the value of sEUR relative to synthetix
		const timestamp2 = await currentTime();
		await exchangeRates.updateRates([sEUR], [toUnit('2.10')], timestamp2, { from: oracle });

		// Ensure that the new synthetix account1 receives cannot be transferred out.
		await synthetix.methods['transfer(address,uint256)'](account1, toUnit('10000'), {
			from: account2,
		});
		await assert.revert(
			synthetix.methods['transfer(address,uint256)'](account2, toUnit('10000'), { from: account1 })
		);
	});

	it('should unlock synthetix when collaterisation ratio changes', async () => {
		// Set sAUD for purposes of this test
		const timestamp1 = await currentTime();
		await exchangeRates.updateRates([sAUD], [toUnit('1.7655')], timestamp1, { from: oracle });

		const issuedSynthetixs = web3.utils.toBN('200000');
		await synthetix.methods['transfer(address,uint256)'](account1, toUnit(issuedSynthetixs), {
			from: owner,
		});

		// Issue
		const issuedSynths = await synthetix.maxIssuableSynths(account1, sAUD);
		await synthetix.issueSynths(sAUD, issuedSynths, { from: account1 });
		const remainingIssuable = await synthetix.remainingIssuableSynths(account1, sAUD);
		assert.bnClose(remainingIssuable, '0');

		// Increase the value of sAUD relative to synthetix
		const timestamp2 = await currentTime();
		const newAUDExchangeRate = toUnit('0.9988');
		await exchangeRates.updateRates([sAUD], [newAUDExchangeRate], timestamp2, { from: oracle });

		const maxIssuableSynths2 = await synthetix.maxIssuableSynths(account1, sAUD);
		const remainingIssuable2 = await synthetix.remainingIssuableSynths(account1, sAUD);
		const expectedRemaining = maxIssuableSynths2.sub(issuedSynths);
		assert.bnClose(remainingIssuable2, expectedRemaining);
	});

	// Check user's collaterisation ratio

	it('should return 0 if user has no synthetix when checking the collaterisation ratio', async () => {
		const ratio = await synthetix.collateralisationRatio(account1);
		assert.bnEqual(ratio, new web3.utils.BN(0));
	});

	it('Any user can check the collaterisation ratio for a user', async () => {
		const issuedSynthetixs = web3.utils.toBN('320000');
		await synthetix.methods['transfer(address,uint256)'](account1, toUnit(issuedSynthetixs), {
			from: owner,
		});

		// Issue
		const issuedSynths = toUnit(web3.utils.toBN('6400'));
		await synthetix.issueSynths(sAUD, issuedSynths, { from: account1 });

		await synthetix.collateralisationRatio(account1, { from: account2 });
	});

	it('should be able to read collaterisation ratio for a user with synthetix but no debt', async () => {
		const issuedSynthetixs = web3.utils.toBN('30000');
		await synthetix.methods['transfer(address,uint256)'](account1, toUnit(issuedSynthetixs), {
			from: owner,
		});

		const ratio = await synthetix.collateralisationRatio(account1);
		assert.bnEqual(ratio, new web3.utils.BN(0));
	});

	it('should be able to read collaterisation ratio for a user with synthetix and debt', async () => {
		const issuedSynthetixs = web3.utils.toBN('320000');
		await synthetix.methods['transfer(address,uint256)'](account1, toUnit(issuedSynthetixs), {
			from: owner,
		});

		// Issue
		const issuedSynths = toUnit(web3.utils.toBN('6400'));
		await synthetix.issueSynths(sAUD, issuedSynths, { from: account1 });

		const ratio = await synthetix.collateralisationRatio(account1, { from: account2 });
		assert.unitEqual(ratio, '0.1');
	});

	it("should include escrowed synthetix when calculating a user's collaterisation ratio", async () => {
		const snx2usdRate = await exchangeRates.rateForCurrency(SNX);
		const transferredSynthetixs = toUnit('60000');
		await synthetix.methods['transfer(address,uint256)'](account1, transferredSynthetixs, {
			from: owner,
		});

		// Setup escrow
		const oneWeek = 60 * 60 * 24 * 7;
		const twelveWeeks = oneWeek * 12;
		const now = await currentTime();
		const escrowedSynthetixs = toUnit('30000');
		await synthetix.methods['transfer(address,uint256)'](escrow.address, escrowedSynthetixs, {
			from: owner,
		});
		await escrow.appendVestingEntry(
			account1,
			web3.utils.toBN(now + twelveWeeks),
			escrowedSynthetixs,
			{
				from: owner,
			}
		);

		// Issue
		const maxIssuable = await synthetix.maxIssuableSynths(account1, sUSD);
		await synthetix.issueSynths(sUSD, maxIssuable, { from: account1 });

		// Compare
		const collaterisationRatio = await synthetix.collateralisationRatio(account1);
		const expectedCollaterisationRatio = divideDecimal(
			maxIssuable,
			multiplyDecimal(escrowedSynthetixs.add(transferredSynthetixs), snx2usdRate)
		);
		assert.bnEqual(collaterisationRatio, expectedCollaterisationRatio);
	});

	it("should include escrowed reward synthetix when calculating a user's collaterisation ratio", async () => {
		const snx2usdRate = await exchangeRates.rateForCurrency(SNX);
		const transferredSynthetixs = toUnit('60000');
		await synthetix.methods['transfer(address,uint256)'](account1, transferredSynthetixs, {
			from: owner,
		});

		// Setup reward escrow
		const feePoolAccount = account6;
		await rewardEscrow.setFeePool(feePoolAccount, { from: owner });

		const escrowedSynthetixs = toUnit('30000');
		await synthetix.methods['transfer(address,uint256)'](rewardEscrow.address, escrowedSynthetixs, {
			from: owner,
		});
		await rewardEscrow.appendVestingEntry(account1, escrowedSynthetixs, { from: feePoolAccount });

		// Issue
		const maxIssuable = await synthetix.maxIssuableSynths(account1, sUSD);
		await synthetix.issueSynths(sUSD, maxIssuable, { from: account1 });

		// Compare
		const collaterisationRatio = await synthetix.collateralisationRatio(account1);
		const expectedCollaterisationRatio = divideDecimal(
			maxIssuable,
			multiplyDecimal(escrowedSynthetixs.add(transferredSynthetixs), snx2usdRate)
		);
		assert.bnEqual(collaterisationRatio, expectedCollaterisationRatio);
	});

	it('should permit user to issue sUSD debt with only escrowed SNX as collateral (no SNX in wallet)', async () => {
		const oneWeek = 60 * 60 * 24 * 7;
		const twelveWeeks = oneWeek * 12;
		const now = await currentTime();

		// Send a price update to guarantee we're not depending on values from outside this test.
		await exchangeRates.updateRates(
			[sAUD, sEUR, SNX],
			['0.5', '1.25', '0.1'].map(toUnit),
			timestamp,
			{ from: oracle }
		);

		// ensure collateral of account1 is empty
		let collateral = await synthetix.collateral(account1, { from: account1 });
		assert.bnEqual(collateral, 0);

		// ensure account1 has no SNX balance
		const snxBalance = await synthetix.balanceOf(account1);
		assert.bnEqual(snxBalance, 0);

		// Append escrow amount to account1
		const escrowedAmount = toUnit('15000');
		await synthetix.methods['transfer(address,uint256)'](escrow.address, escrowedAmount, {
			from: owner,
		});
		await escrow.appendVestingEntry(account1, web3.utils.toBN(now + twelveWeeks), escrowedAmount, {
			from: owner,
		});

		// collateral should include escrowed amount
		collateral = await synthetix.collateral(account1, { from: account1 });
		assert.bnEqual(collateral, escrowedAmount);

		// Issue max synths. (300 sUSD)
		await synthetix.issueMaxSynths(sUSD, { from: account1 });

		// There should be 300 sUSD of value for account1
		assert.bnEqual(await synthetix.debtBalanceOf(account1, sUSD), toUnit('300'));
	});

	it('should permit user to issue sUSD debt with only reward escrow as collateral (no SNX in wallet)', async () => {
		// Setup reward escrow
		const feePoolAccount = account6;
		await rewardEscrow.setFeePool(feePoolAccount, { from: owner });

		// Send a price update to guarantee we're not depending on values from outside this test.
		await exchangeRates.updateRates(
			[sAUD, sEUR, SNX],
			['0.5', '1.25', '0.1'].map(toUnit),
			timestamp,
			{ from: oracle }
		);

		// ensure collateral of account1 is empty
		let collateral = await synthetix.collateral(account1, { from: account1 });
		assert.bnEqual(collateral, 0);

		// ensure account1 has no SNX balance
		const snxBalance = await synthetix.balanceOf(account1);
		assert.bnEqual(snxBalance, 0);

		// Append escrow amount to account1
		const escrowedAmount = toUnit('15000');
		await synthetix.methods['transfer(address,uint256)'](RewardEscrow.address, escrowedAmount, {
			from: owner,
		});
		await rewardEscrow.appendVestingEntry(account1, escrowedAmount, { from: feePoolAccount });

		// collateral now should include escrowed amount
		collateral = await synthetix.collateral(account1, { from: account1 });
		assert.bnEqual(collateral, escrowedAmount);

		// Issue max synths. (300 sUSD)
		await synthetix.issueMaxSynths(sUSD, { from: account1 });

		// There should be 300 sUSD of value for account1
		assert.bnEqual(await synthetix.debtBalanceOf(account1, sUSD), toUnit('300'));
	});

	it("should permit anyone checking another user's collateral", async () => {
		const amount = toUnit('60000');
		await synthetix.methods['transfer(address,uint256)'](account1, amount, { from: owner });
		const collateral = await synthetix.collateral(account1, { from: account2 });
		assert.bnEqual(collateral, amount);
	});

	it("should include escrowed synthetix when checking a user's collateral", async () => {
		const oneWeek = 60 * 60 * 24 * 7;
		const twelveWeeks = oneWeek * 12;
		const now = await currentTime();
		const escrowedAmount = toUnit('15000');
		await synthetix.methods['transfer(address,uint256)'](escrow.address, escrowedAmount, {
			from: owner,
		});
		await escrow.appendVestingEntry(account1, web3.utils.toBN(now + twelveWeeks), escrowedAmount, {
			from: owner,
		});

		const amount = toUnit('60000');
		await synthetix.methods['transfer(address,uint256)'](account1, amount, { from: owner });
		const collateral = await synthetix.collateral(account1, { from: account2 });
		assert.bnEqual(collateral, amount.add(escrowedAmount));
	});

	it("should include escrowed reward synthetix when checking a user's collateral", async () => {
		const feePoolAccount = account6;
		const escrowedAmount = toUnit('15000');
		await synthetix.methods['transfer(address,uint256)'](rewardEscrow.address, escrowedAmount, {
			from: owner,
		});
		await rewardEscrow.setFeePool(feePoolAccount, { from: owner });
		await rewardEscrow.appendVestingEntry(account1, escrowedAmount, { from: feePoolAccount });
		const amount = toUnit('60000');
		await synthetix.methods['transfer(address,uint256)'](account1, amount, { from: owner });
		const collateral = await synthetix.collateral(account1, { from: account2 });
		assert.bnEqual(collateral, amount.add(escrowedAmount));
	});

	// Stale rate check

	it('should allow anyone to check if any rates are stale', async () => {
		const instance = await ExchangeRates.deployed();
		const result = await instance.anyRateIsStale([sEUR, sAUD], { from: owner });
		assert.equal(result, false);
	});

	it("should calculate a user's remaining issuable synths", async () => {
		const transferredSynthetixs = toUnit('60000');
		await synthetix.methods['transfer(address,uint256)'](account1, transferredSynthetixs, {
			from: owner,
		});

		// Issue
		const maxIssuable = await synthetix.maxIssuableSynths(account1, sUSD);
		const issued = maxIssuable.div(web3.utils.toBN(3));
		await synthetix.issueSynths(sUSD, issued, { from: account1 });
		const expectedRemaining = maxIssuable.sub(issued);
		const remaining = await synthetix.remainingIssuableSynths(account1, sUSD);
		assert.bnEqual(expectedRemaining, remaining);
	});

	it("should disallow retrieving a user's remaining issuable synths if that synth doesn't exist", async () => {
		await assert.revert(synthetix.remainingIssuableSynths(account1, web3.utils.asciiToHex('BOG')));
	});

	it("should correctly calculate a user's max issuable synths with escrowed synthetix", async () => {
		const snx2usdRate = await exchangeRates.rateForCurrency(SNX);
		const transferredSynthetixs = toUnit('60000');
		await synthetix.methods['transfer(address,uint256)'](account1, transferredSynthetixs, {
			from: owner,
		});

		// Setup escrow
		const oneWeek = 60 * 60 * 24 * 7;
		const twelveWeeks = oneWeek * 12;
		const now = await currentTime();
		const escrowedSynthetixs = toUnit('30000');
		await synthetix.methods['transfer(address,uint256)'](escrow.address, escrowedSynthetixs, {
			from: owner,
		});
		await escrow.appendVestingEntry(
			account1,
			web3.utils.toBN(now + twelveWeeks),
			escrowedSynthetixs,
			{
				from: owner,
			}
		);

		const maxIssuable = await synthetix.maxIssuableSynths(account1, sUSD);
		// await synthetix.issueSynths(sUSD, maxIssuable, { from: account1 });

		// Compare
		const issuanceRatio = await synthetixState.issuanceRatio();
		const expectedMaxIssuable = multiplyDecimal(
			multiplyDecimal(escrowedSynthetixs.add(transferredSynthetixs), snx2usdRate),
			issuanceRatio
		);
		assert.bnEqual(maxIssuable, expectedMaxIssuable);
	});

	// Burning Synths

	it("should successfully burn all user's synths", async () => {
		// Send a price update to guarantee we're not depending on values from outside this test.

		await exchangeRates.updateRates([SNX], [toUnit('0.1')], timestamp, {
			from: oracle,
		});

		// Give some SNX to account1
		await synthetix.methods['transfer(address,uint256)'](account1, toUnit('10000'), {
			from: owner,
		});

		// Issue
		await synthetix.issueSynths(sUSD, toUnit('199'), { from: account1 });

		// Then try to burn them all. Only 10 synths (and fees) should be gone.
		await synthetix.burnSynths(sUSD, await sUSDContract.balanceOf(account1), { from: account1 });
		assert.bnEqual(await sUSDContract.balanceOf(account1), web3.utils.toBN(0));
	});

	it('should burn the correct amount of synths', async () => {
		// Send a price update to guarantee we're not depending on values from outside this test.

		await exchangeRates.updateRates([sAUD, SNX], ['0.9', '0.1'].map(toUnit), timestamp, {
			from: oracle,
		});

		// Give some SNX to account1
		await synthetix.methods['transfer(address,uint256)'](account1, toUnit('400000'), {
			from: owner,
		});

		// Issue
		await synthetix.issueSynths(sAUD, toUnit('3987'), { from: account1 });

		// Then try to burn some of them. There should be 3000 left.
		await synthetix.burnSynths(sAUD, toUnit('987'), { from: account1 });
		assert.bnEqual(await sAUDContract.balanceOf(account1), toUnit('3000'));
	});

	it("should successfully burn all user's synths even with transfer", async () => {
		// Send a price update to guarantee we're not depending on values from outside this test.

		await exchangeRates.updateRates([SNX], [toUnit('0.1')], timestamp, {
			from: oracle,
		});

		// Give some SNX to account1
		await synthetix.methods['transfer(address,uint256)'](account1, toUnit('300000'), {
			from: owner,
		});

		// Issue
		const amountIssued = toUnit('2000');
		await synthetix.issueSynths(sUSD, amountIssued, { from: account1 });

		// Transfer account1's synths to account2 and back
		const amountToTransfer = toUnit('1800');
		await sUSDContract.methods['transfer(address,uint256)'](account2, amountToTransfer, {
			from: account1,
		});
		const remainingAfterTransfer = await sUSDContract.balanceOf(account1);
		await sUSDContract.methods['transfer(address,uint256)'](
			account1,
			await sUSDContract.balanceOf(account2),
			{
				from: account2,
			}
		);

		// Calculate the amount that account1 should actually receive
		const amountReceived = await feePool.amountReceivedFromTransfer(toUnit('1800'));
		const amountReceived2 = await feePool.amountReceivedFromTransfer(amountReceived);
		const amountLostToFees = amountToTransfer.sub(amountReceived2);

		// Check that the transfer worked ok.
		const amountExpectedToBeLeftInWallet = amountIssued.sub(amountLostToFees);
		assert.bnEqual(amountReceived2.add(remainingAfterTransfer), amountExpectedToBeLeftInWallet);

		// Now burn 1000 and check we end up with the right amount
		await synthetix.burnSynths(sUSD, toUnit('1000'), { from: account1 });
		assert.bnEqual(
			await sUSDContract.balanceOf(account1),
			amountExpectedToBeLeftInWallet.sub(toUnit('1000'))
		);
	});

	it('should allow the last user in the system to burn all their synths to release their synthetix', async () => {
		// Give some SNX to account1
		await synthetix.methods['transfer(address,uint256)'](account1, toUnit('500000'), {
			from: owner,
		});
		await synthetix.methods['transfer(address,uint256)'](account2, toUnit('140000'), {
			from: owner,
		});
		await synthetix.methods['transfer(address,uint256)'](account3, toUnit('1400000'), {
			from: owner,
		});

		// Issue
		const issuedSynths1 = toUnit('2000');
		const issuedSynths2 = toUnit('2000');
		const issuedSynths3 = toUnit('2000');

		// Send more than their synth balance to burn all
		const burnAllSynths = toUnit('2050');

		await synthetix.issueSynths(sUSD, issuedSynths1, { from: account1 });
		await synthetix.issueSynths(sUSD, issuedSynths2, { from: account2 });
		await synthetix.issueSynths(sUSD, issuedSynths3, { from: account3 });

		await synthetix.burnSynths(sUSD, burnAllSynths, { from: account1 });
		await synthetix.burnSynths(sUSD, burnAllSynths, { from: account2 });
		await synthetix.burnSynths(sUSD, burnAllSynths, { from: account3 });

		const debtBalance1After = await synthetix.debtBalanceOf(account1, sUSD);
		const debtBalance2After = await synthetix.debtBalanceOf(account2, sUSD);
		const debtBalance3After = await synthetix.debtBalanceOf(account3, sUSD);

		assert.bnEqual(debtBalance1After, '0');
		assert.bnEqual(debtBalance2After, '0');
		assert.bnEqual(debtBalance3After, '0');
	});

	it('should allow user to burn all synths issued even after other users have issued', async () => {
		// Give some SNX to account1
		await synthetix.methods['transfer(address,uint256)'](account1, toUnit('500000'), {
			from: owner,
		});
		await synthetix.methods['transfer(address,uint256)'](account2, toUnit('140000'), {
			from: owner,
		});
		await synthetix.methods['transfer(address,uint256)'](account3, toUnit('1400000'), {
			from: owner,
		});

		// Issue
		const issuedSynths1 = toUnit('2000');
		const issuedSynths2 = toUnit('2000');
		const issuedSynths3 = toUnit('2000');

		await synthetix.issueSynths(sUSD, issuedSynths1, { from: account1 });
		await synthetix.issueSynths(sUSD, issuedSynths2, { from: account2 });
		await synthetix.issueSynths(sUSD, issuedSynths3, { from: account3 });

		const debtBalanceBefore = await synthetix.debtBalanceOf(account1, sUSD);
		await synthetix.burnSynths(sUSD, debtBalanceBefore, { from: account1 });
		const debtBalanceAfter = await synthetix.debtBalanceOf(account1, sUSD);

		assert.bnEqual(debtBalanceAfter, '0');
	});

	it('should allow a user to burn up to their balance if they try too burn too much', async () => {
		// Give some SNX to account1
		await synthetix.methods['transfer(address,uint256)'](account1, toUnit('500000'), {
			from: owner,
		});

		// Issue
		const issuedSynths1 = toUnit('10');

		await synthetix.issueSynths(sUSD, issuedSynths1, { from: account1 });
		await synthetix.burnSynths(sUSD, issuedSynths1.add(toUnit('9000')), {
			from: account1,
		});
		const debtBalanceAfter = await synthetix.debtBalanceOf(account1, sUSD);

		assert.bnEqual(debtBalanceAfter, '0');
	});

	it('should allow users to burn their debt and adjust the debtBalanceOf correctly for remaining users', async () => {
		// Give some SNX to account1
		await synthetix.methods['transfer(address,uint256)'](account1, toUnit('40000000'), {
			from: owner,
		});
		await synthetix.methods['transfer(address,uint256)'](account2, toUnit('40000000'), {
			from: owner,
		});

		// Issue
		const issuedSynths1 = toUnit('150000');
		const issuedSynths2 = toUnit('50000');

		await synthetix.issueSynths(sUSD, issuedSynths1, { from: account1 });
		await synthetix.issueSynths(sUSD, issuedSynths2, { from: account2 });

		let debtBalance1After = await synthetix.debtBalanceOf(account1, sUSD);
		let debtBalance2After = await synthetix.debtBalanceOf(account2, sUSD);

		// debtBalanceOf has rounding error but is within tolerance
		assert.bnClose(debtBalance1After, toUnit('150000'));
		assert.bnClose(debtBalance2After, toUnit('50000'));

		// Account 1 burns 100,000
		await synthetix.burnSynths(sUSD, toUnit('100000'), { from: account1 });

		debtBalance1After = await synthetix.debtBalanceOf(account1, sUSD);
		debtBalance2After = await synthetix.debtBalanceOf(account2, sUSD);

		assert.bnClose(debtBalance1After, toUnit('50000'));
		assert.bnClose(debtBalance2After, toUnit('50000'));
	});

	it('should allow a user to exchange the synths they hold in one flavour for another', async () => {
		// Give some SNX to account1
		await synthetix.methods['transfer(address,uint256)'](account1, toUnit('300000'), {
			from: owner,
		});
		// Issue
		const amountIssued = toUnit('2000');
		await synthetix.issueSynths(sUSD, amountIssued, { from: account1 });

		// Get the exchange fee in USD
		const exchangeFeeUSD = await feePool.exchangeFeeIncurred(amountIssued);
		const exchangeFeeXDR = await synthetix.effectiveValue(sUSD, exchangeFeeUSD, XDR);

		// Exchange sUSD to sAUD
		await synthetix.exchange(sUSD, amountIssued, sAUD, account1, { from: account1 });

		// how much sAUD the user is supposed to get
		const effectiveValue = await synthetix.effectiveValue(sUSD, amountIssued, sAUD);

		// chargeFee = true so we need to minus the fees for this exchange
		const effectiveValueMinusFees = await feePool.amountReceivedFromExchange(effectiveValue);

		// Assert we have the correct AUD value - exchange fee
		const sAUDBalance = await sAUDContract.balanceOf(account1);
		assert.bnEqual(effectiveValueMinusFees, sAUDBalance);

		// Assert we have the exchange fee to distribute
		const feePeriodZero = await feePool.recentFeePeriods(0);
		assert.bnEqual(exchangeFeeXDR, feePeriodZero.feesToDistribute);
	});

	it('should emit a SynthExchange event', async () => {
		// Give some SNX to account1
		await synthetix.methods['transfer(address,uint256)'](account1, toUnit('300000'), {
			from: owner,
		});
		// Issue
		const amountIssued = toUnit('2000');
		await synthetix.issueSynths(sUSD, amountIssued, { from: account1 });

		// Exchange sUSD to sAUD
		const txn = await synthetix.exchange(sUSD, amountIssued, sAUD, account1, {
			from: account1,
		});

		const sAUDBalance = await sAUDContract.balanceOf(account1);

		const synthExchangeEvent = txn.logs.find(log => log.event === 'SynthExchange');
		assert.bytes32EventEqual(
			synthExchangeEvent,
			'SynthExchange',
			{
				account: account1,
				fromCurrencyKey: 'sUSD',
				fromAmount: amountIssued,
				toCurrencyKey: 'sAUD',
				toAmount: sAUDBalance,
				toAddress: account1,
			},
			['fromCurrencyKey', 'toCurrencyKey']
		);
	});

	it('should disallow non owners to call exchangeEnabled', async () => {
		await assert.revert(synthetix.setExchangeEnabled(false, { from: account1 }));
		await assert.revert(synthetix.setExchangeEnabled(false, { from: account2 }));
		await assert.revert(synthetix.setExchangeEnabled(false, { from: account3 }));
		await assert.revert(synthetix.setExchangeEnabled(false, { from: account4 }));
	});

	it('should only allow Owner to call exchangeEnabled', async () => {
		// Set false
		await synthetix.setExchangeEnabled(false, { from: owner });
		const exchangeEnabled = await synthetix.exchangeEnabled();
		assert.equal(exchangeEnabled, false);

		// Set true
		await synthetix.setExchangeEnabled(true, { from: owner });
		const exchangeEnabledTrue = await synthetix.exchangeEnabled();
		assert.equal(exchangeEnabledTrue, true);
	});

	it('should not exchange when exchangeEnabled is false', async () => {
		// Give some SNX to account1
		await synthetix.methods['transfer(address,uint256)'](account1, toUnit('300000'), {
			from: owner,
		});
		// Issue
		const amountIssued = toUnit('2000');
		await synthetix.issueSynths(sUSD, amountIssued, { from: account1 });

		// Disable exchange
		await synthetix.setExchangeEnabled(false, { from: owner });

		// Exchange sUSD to sAUD
		await assert.revert(synthetix.exchange(sUSD, amountIssued, sAUD, account1, { from: account1 }));

		// Enable exchange
		await synthetix.setExchangeEnabled(true, { from: owner });

		// Exchange sUSD to sAUD
		const txn = await synthetix.exchange(sUSD, amountIssued, sAUD, account1, { from: account1 });

		const sAUDBalance = await sAUDContract.balanceOf(account1);

		const synthExchangeEvent = txn.logs.find(log => log.event === 'SynthExchange');
		assert.bytes32EventEqual(
			synthExchangeEvent,
			'SynthExchange',
			{
				account: account1,
				fromCurrencyKey: 'sUSD',
				fromAmount: amountIssued,
				toCurrencyKey: 'sAUD',
				toAmount: sAUDBalance,
				toAddress: account1,
			},
			['fromCurrencyKey', 'toCurrencyKey']
		);
	});

	it('should not exchange while exchangeRates.priceUpdateLock is true', async () => {
		// Give some SNX to account1
		await synthetix.methods['transfer(address,uint256)'](account1, toUnit('300000'), {
			from: owner,
		});
		// Issue
		const amountIssued = toUnit('2000');
		await synthetix.issueSynths(sUSD, amountIssued, { from: account1 });

		// Disable exchange
		await exchangeRates.setPriceUpdateLock(true, { from: oracle });

		// Exchange sUSD to sAUD
		await assert.revert(synthetix.exchange(sUSD, amountIssued, sAUD, account1, { from: account1 }));

		// Enable exchange via priceupdate
		const priceUpdateLock = await exchangeRates.priceUpdateLock();
		assert.equal(priceUpdateLock, true);

		// Send a price update
		const timeSent = await currentTime();
		const keysArray = ['sAUD', 'sEUR', 'sCHF', 'sGBP'].map(web3.utils.asciiToHex);
		const rates = ['0.4', '1.2', '3.3', '1.95'].map(toUnit);
		await exchangeRates.updateRates(keysArray, rates, timeSent, {
			from: oracle,
		});

		// Exchange sUSD to sAUD
		const txn = await synthetix.exchange(sUSD, amountIssued, sAUD, account1, { from: account1 });

		const sAUDBalance = await sAUDContract.balanceOf(account1);

		const synthExchangeEvent = txn.logs.find(log => log.event === 'SynthExchange');
		assert.bytes32EventEqual(
			synthExchangeEvent,
			'SynthExchange',
			{
				account: account1,
				fromCurrencyKey: 'sUSD',
				fromAmount: amountIssued,
				toCurrencyKey: 'sAUD',
				toAmount: sAUDBalance,
				toAddress: account1,
			},
			['fromCurrencyKey', 'toCurrencyKey']
		);
	});

	// TODO: Changes in exchange rates tests
	// TODO: Are we testing too much Synth functionality here in Synthetix

	it('should revert if sender tries to issue synths with 0 amount', async () => {
		// Issue 0 amount of synth
		const issuedSynths1 = toUnit('0');

		await assert.revert(synthetix.issueSynths(sUSD, issuedSynths1, { from: account1 }));
	});

	describe('supply minting', async () => {
		const [secondYearSupply, thirdYearSupply] = ['75000000', '37500000'];

		const DAY = 86400;
		const WEEK = 604800;
		const YEAR = 31536000;

		const YEAR_TWO_START = 1551830400;

		it('should allow synthetix contract to mint new supply based on inflationary schedule', async () => {
			// Issue
			const weeklyIssuance = divideDecimal(secondYearSupply, 52);
			const expectedSupplyToMint = weeklyIssuance;

			// fast forward EVM to Week 2 in Year 2 schedule starting at UNIX 1553040000+
			const weekTwo = YEAR_TWO_START + 1 * WEEK + 1 * DAY;
			await fastForwardTo(new Date(weekTwo * 1000));
			updateRatesWithDefaults();

			const existingSupply = await synthetix.totalSupply();
			const currentRewardEscrowBalance = await synthetix.balanceOf(RewardEscrow.address);

			// Call mint on Synthetix
			await synthetix.mint();

			const newTotalSupply = await synthetix.totalSupply();
			const minterReward = await supplySchedule.minterReward();
			const expectedEscrowBalance = currentRewardEscrowBalance
				.add(expectedSupplyToMint)
				.sub(minterReward);

			// Expect supply schedule is updated with new values
			const currentSchedule = await supplySchedule.schedules(1);

			assert.bnEqual(currentSchedule.totalSupplyMinted, expectedSupplyToMint);
			assert.bnEqual(newTotalSupply, existingSupply.add(expectedSupplyToMint));
			assert.bnEqual(await synthetix.balanceOf(RewardEscrow.address), expectedEscrowBalance);
		});

		it('should allow synthetix contract to mint 2 weeks of supply and minus minterReward', async () => {
			// Issue
			const expectedSupplyToMint = divideDecimal(secondYearSupply, 52 / 2);

			// fast forward EVM to Week 3 in Year 2 schedule starting at UNIX 1553040000+
			const weekThree = YEAR_TWO_START + 2 * WEEK + 1 * DAY;
			await fastForwardTo(new Date(weekThree * 1000));
			updateRatesWithDefaults();

			const existingSupply = await synthetix.totalSupply();
			const currentRewardEscrowBalance = await synthetix.balanceOf(RewardEscrow.address);

			// call mint on Synthetix
			await synthetix.mint();

			const newTotalSupply = await synthetix.totalSupply();
			const minterReward = await supplySchedule.minterReward();
			const expectedEscrowBalance = currentRewardEscrowBalance
				.add(expectedSupplyToMint)
				.sub(minterReward);

			// Expect supply schedule is updated with new values
			const currentSchedule = await supplySchedule.schedules(1);

			assert.bnEqual(currentSchedule.totalSupplyMinted, expectedSupplyToMint);
			assert.bnEqual(newTotalSupply, existingSupply.add(expectedSupplyToMint));
			assert.bnEqual(await synthetix.balanceOf(RewardEscrow.address), expectedEscrowBalance);
		});

		it('should allow synthetix contract to mint year 2 supply and 1 week in Year 3, minus minterReward', async () => {
			// Issue
			const supplyFromYear2 = toUnit(secondYearSupply);
			const supplyFromYear3 = divideDecimal(thirdYearSupply, 52);
			const expectedSupplyToMint = supplyFromYear2.add(supplyFromYear3);

			// fast forward EVM to Week 2 in Year 3 schedule starting at UNIX 1583971200+
			const weekTwoYearThree = YEAR_TWO_START + YEAR + WEEK + DAY;
			await fastForwardTo(new Date(weekTwoYearThree * 1000));
			updateRatesWithDefaults();

			const existingSupply = await synthetix.totalSupply();
			const currentRewardEscrowBalance = await synthetix.balanceOf(RewardEscrow.address);

			// call mint on Synthetix
			await synthetix.mint();

			const newTotalSupply = await synthetix.totalSupply();
			const minterReward = await supplySchedule.minterReward();
			const expectedEscrowBalance = currentRewardEscrowBalance
				.add(expectedSupplyToMint)
				.sub(minterReward);

			// Expect supply schedule is updated with new values
			const yearTwoSchedule = await supplySchedule.schedules(1);
			const yearThreeSchedule = await supplySchedule.schedules(2);

			assert.bnEqual(yearTwoSchedule.totalSupplyMinted, supplyFromYear2);
			assert.bnEqual(yearThreeSchedule.totalSupplyMinted, supplyFromYear3);
			assert.bnEqual(newTotalSupply, existingSupply.add(expectedSupplyToMint));
			assert.bnEqual(await synthetix.balanceOf(RewardEscrow.address), expectedEscrowBalance);
		});

		it('should be able to mint again after another 7 days period', async () => {
			// Issue
			const expectedSupplyToMint = divideDecimal(secondYearSupply, 52 / 2);

			// fast forward EVM to Week 3 in Year 2 schedule starting at UNIX 1553040000+
			const weekThree = YEAR_TWO_START + 2 * WEEK + 1 * DAY;
			await fastForwardTo(new Date(weekThree * 1000));
			updateRatesWithDefaults();

			let existingSupply, currentRewardEscrowBalance;
			existingSupply = await synthetix.totalSupply();
			currentRewardEscrowBalance = await synthetix.balanceOf(RewardEscrow.address);

			// call mint on Synthetix
			await synthetix.mint();

			let newTotalSupply, expectedEscrowBalance;
			const minterReward = await supplySchedule.minterReward();
			newTotalSupply = await synthetix.totalSupply();
			expectedEscrowBalance = currentRewardEscrowBalance
				.add(expectedSupplyToMint)
				.sub(minterReward);

			// Expect supply schedule is updated with new values
			const scheduleInWeekThree = await supplySchedule.schedules(1);

			assert.bnEqual(scheduleInWeekThree.totalSupplyMinted, expectedSupplyToMint);
			assert.bnEqual(newTotalSupply, existingSupply.add(expectedSupplyToMint));
			assert.bnEqual(await synthetix.balanceOf(RewardEscrow.address), expectedEscrowBalance);

			const supplyWeekFour = divideDecimal(secondYearSupply, 52);
			// fast forward EVM to Week 4 in Year 2 schedule starting at UNIX 1553644800+
			const weekFour = weekThree + 1 * WEEK + 1 * DAY;
			await fastForwardTo(new Date(weekFour * 1000));
			updateRatesWithDefaults();

			existingSupply = await synthetix.totalSupply();
			currentRewardEscrowBalance = await synthetix.balanceOf(RewardEscrow.address);

			// call mint on Synthetix
			await synthetix.mint();

			newTotalSupply = await synthetix.totalSupply();
			expectedEscrowBalance = currentRewardEscrowBalance.add(supplyWeekFour).sub(minterReward);

			// Expect supply schedule is updated with new values
			const scheduleInWeekFour = await supplySchedule.schedules(1);

			assert.bnEqual(
				scheduleInWeekFour.totalSupplyMinted,
				scheduleInWeekThree.totalSupplyMinted.add(supplyWeekFour)
			);
			assert.bnEqual(newTotalSupply, existingSupply.add(supplyWeekFour));
			assert.bnEqual(await synthetix.balanceOf(RewardEscrow.address), expectedEscrowBalance);
		});

		it('should revert when trying to mint again within the 7 days period', async () => {
			// Issue
			const weeklyIssuance = divideDecimal(secondYearSupply, 52 / 2);
			const expectedSupplyToMint = weeklyIssuance;

			// fast forward EVM to Week 3 in Year 2 schedule starting at UNIX 1553040000+
			const weekThree = YEAR_TWO_START + 2 * WEEK + 1 * DAY;
			await fastForwardTo(new Date(weekThree * 1000));
			updateRatesWithDefaults();

			const existingSupply = await synthetix.totalSupply();
			const currentRewardEscrowBalance = await synthetix.balanceOf(RewardEscrow.address);

			// call mint on Synthetix
			await synthetix.mint();

			const newTotalSupply = await synthetix.totalSupply();
			const minterReward = await supplySchedule.minterReward();
			const expectedEscrowBalance = currentRewardEscrowBalance
				.add(expectedSupplyToMint)
				.sub(minterReward);

			// Expect supply schedule is updated with new values
			const currentSchedule = await supplySchedule.schedules(1);

			assert.bnEqual(currentSchedule.totalSupplyMinted, expectedSupplyToMint);
			assert.bnEqual(newTotalSupply, existingSupply.add(expectedSupplyToMint));
			assert.bnEqual(await synthetix.balanceOf(RewardEscrow.address), expectedEscrowBalance);

			// should revert if try to mint again within 7 day period / mintable supply is 0
			await assert.revert(synthetix.mint());
		});

		it('should revert when time is after Year 7 endPeriod', async () => {
			// FastForward to after Year 7
			const YEAR_EIGHT_START = 1741046400;

			await fastForwardTo(new Date(YEAR_EIGHT_START * 1000));

			// should revert as the mintable amount is 0
			await assert.revert(synthetix.mint());
		});
	});

	describe('exchange gas price limit', () => {
		const amountIssued = toUnit('2000');

		beforeEach(async () => {
			// Give some SNX to account1
			await synthetix.methods['transfer(address,uint256)'](account1, toUnit('300000'), {
				from: owner,
			});
			// Issue
			await synthetix.issueSynths(sUSD, amountIssued, { from: account1 });
		});

		it('should revert a user if they try to send more gwei than gasLimit', async () => {
			// Get the exchange fee in USD
			const exchangeGasPriceLimit = await gasPriceLimit.gasPrice();

			// Exchange sUSD to sAUD should revert if gasPrice is above limit
			await assert.revert(
				synthetix.exchange(sUSD, amountIssued, sAUD, account1, {
					from: account1,
					gasPrice: exchangeGasPriceLimit.add(web3.utils.toBN(100)),
				})
			);
		});
		it('should allow a user to exchange if they set the gasPrice to match limit', async () => {
			// Get the exchange fee in USD
			const exchangeGasPriceLimit = await gasPriceLimit.gasPrice();

			// Get the exchange fee in USD
			const exchangeFeeUSD = await feePool.exchangeFeeIncurred(amountIssued);
			const exchangeFeeXDR = await synthetix.effectiveValue(sUSD, exchangeFeeUSD, XDR);

			// Exchange sUSD to sAUD
			await synthetix.exchange(sUSD, amountIssued, sAUD, account1, {
				from: account1,
				gasPrice: exchangeGasPriceLimit,
			});

			// how much sAUD the user is supposed to get
			const effectiveValue = await synthetix.effectiveValue(sUSD, amountIssued, sAUD);

			// chargeFee = true so we need to minus the fees for this exchange
			const effectiveValueMinusFees = await feePool.amountReceivedFromExchange(effectiveValue);

			// Assert we have the correct AUD value - exchange fee
			const sAUDBalance = await sAUDContract.balanceOf(account1);
			assert.bnEqual(effectiveValueMinusFees, sAUDBalance);

			// Assert we have the exchange fee to distribute
			const feePeriodZero = await feePool.recentFeePeriods(0);
			assert.bnEqual(exchangeFeeXDR, feePeriodZero.feesToDistribute);
		});
	});

	describe('when dealing with inverted synths', () => {
		let iBTCContract;
		beforeEach(async () => {
			iBTCContract = await Synth.at(await synthetix.synths(iBTC));
		});
		describe('when the iBTC synth is set with inverse pricing', () => {
			const iBTCEntryPoint = toUnit(4000);
			beforeEach(async () => {
				exchangeRates.setInversePricing(iBTC, iBTCEntryPoint, toUnit(6500), toUnit(1000), {
					from: owner,
				});
			});
			describe('when a user holds holds 100,000 SNX', () => {
				beforeEach(async () => {
					await synthetix.methods['transfer(address,uint256)'](account1, toUnit(1e5), {
						from: owner,
					});
				});

				describe('when a price within bounds for iBTC is received', () => {
					const iBTCPrice = toUnit(6000);
					beforeEach(async () => {
						await exchangeRates.updateRates([iBTC], [iBTCPrice], timestamp, {
							from: oracle,
						});
					});
					describe('when the user tries to mints 1% of their SNX value', () => {
						const amountIssued = toUnit(1e3);
						beforeEach(async () => {
							// Issue
							await synthetix.issueSynths(sUSD, amountIssued, { from: account1 });
						});
						describe('when the user tries to exchange some sUSD into iBTC', () => {
							const assertExchangeSucceeded = async ({
								amountExchanged,
								txn,
								from = sUSD,
								to = iBTC,
								toContract = iBTCContract,
							}) => {
								// Note: this presumes balance was empty before the exchange - won't work when
								// exchanging into sUSD as there is an existing sUSD balance from minting
								const balance = await toContract.balanceOf(account1);
								const effectiveValue = await synthetix.effectiveValue(from, amountExchanged, to);
								const effectiveValueMinusFees = await feePool.amountReceivedFromExchange(
									effectiveValue
								);

								assert.bnEqual(balance, effectiveValueMinusFees);

								// check logs
								const synthExchangeEvent = txn.logs.find(log => log.event === 'SynthExchange');

								assert.bytes32EventEqual(
									synthExchangeEvent,
									'SynthExchange',
									{
										fromCurrencyKey: bytesToString(from),
										fromAmount: amountExchanged,
										toCurrencyKey: bytesToString(to),
										toAmount: balance,
										toAddress: account1,
									},
									['toCurrencyKey', 'fromCurrencyKey']
								);
							};
							let exchangeTxns;
							const amountExchanged = toUnit(1e2);
							beforeEach(async () => {
								exchangeTxns = [];
								exchangeTxns.push(
									await synthetix.exchange(sUSD, amountExchanged, iBTC, ZERO_ADDRESS, {
										from: account1,
									})
								);
							});
							it('then it exchanges correctly into iBTC', async () => {
								await assertExchangeSucceeded({ amountExchanged, txn: exchangeTxns[0] });
							});
							describe('when the user tries to exchange some iBTC into another synth', () => {
								const newAmountExchanged = toUnit(0.003); // current iBTC balance is a bit under 0.05

								beforeEach(async () => {
									exchangeTxns.push(
										await synthetix.exchange(iBTC, newAmountExchanged, sAUD, ZERO_ADDRESS, {
											from: account1,
										})
									);
								});
								it('then it exchanges correctly out of iBTC', async () => {
									await assertExchangeSucceeded({
										amountExchanged: newAmountExchanged,
										txn: exchangeTxns[1],
										from: iBTC,
										to: sAUD,
										toContract: sAUDContract,
									});
								});

								describe('when a price outside of bounds for iBTC is received', () => {
									const newiBTCPrice = toUnit(7500);
									beforeEach(async () => {
										const newTimestamp = await currentTime();
										await exchangeRates.updateRates([iBTC], [newiBTCPrice], newTimestamp, {
											from: oracle,
										});
									});
									describe('when the user tries to exchange some iBTC again', () => {
										beforeEach(async () => {
											exchangeTxns.push(
												await synthetix.exchange(iBTC, toUnit(0.001), sEUR, ZERO_ADDRESS, {
													from: account1,
												})
											);
										});
										it('then it still exchanges correctly into iBTC even when frozen', async () => {
											await assertExchangeSucceeded({
												amountExchanged: toUnit(0.001),
												txn: exchangeTxns[2],
												from: iBTC,
												to: sEUR,
												toContract: sEURContract,
											});
										});
									});
									describe('when the user tries to exchange iBTC into another synth', () => {
										beforeEach(async () => {
											exchangeTxns.push(
												await synthetix.exchange(iBTC, newAmountExchanged, sEUR, ZERO_ADDRESS, {
													from: account1,
												})
											);
										});
										it('then it exchanges correctly out of iBTC, even while frozen', async () => {
											await assertExchangeSucceeded({
												amountExchanged: newAmountExchanged,
												txn: exchangeTxns[2],
												from: iBTC,
												to: sEUR,
												toContract: sEURContract,
											});
										});
									});
								});
							});
						});
					});
				});
			});
		});
	});

	describe('Using the protection circuit', async () => {
		const amount = toUnit('1000');
		it('should burn the source amount during an exchange', async () => {
			await synthetix.methods['transfer(address,uint256)'](account1, toUnit('1000000'), {
				from: owner,
			});
			await synthetix.issueSynths(sUSD, toUnit('10000'), { from: account1 });

			// Enable the protection circuit
			await synthetix.setProtectionCircuit(true, { from: oracle });

			const initialSUSDBalance = await sUSDContract.balanceOf(account1);

			// Exchange sUSD to sAUD
			await synthetix.exchange(sUSD, amount, sAUD, account1, { from: account1 });

			// Assert the USD sent is gone
			const sUSDBalance = await sUSDContract.balanceOf(account1);
			assert.bnEqual(initialSUSDBalance.sub(amount), sUSDBalance);

			// Assert we don't have AUD
			const sAUDBalance = await sAUDContract.balanceOf(account1);
			assert.bnEqual(0, sAUDBalance);
		});

		it('should do the exchange if protection circuit is disabled', async () => {
			await synthetix.methods['transfer(address,uint256)'](account1, toUnit('1000000'), {
				from: owner,
			});
			await synthetix.issueSynths(sUSD, toUnit('10000'), { from: account1 });

			// Enable the protection circuit then disable it
			await synthetix.setProtectionCircuit(true, { from: oracle });
			await synthetix.setProtectionCircuit(false, { from: oracle });

			// Exchange sUSD to sAUD
			await synthetix.exchange(sUSD, amount, sAUD, account1, { from: account1 });

			// how much sAUD the user is supposed to get
			const effectiveValue = await synthetix.effectiveValue(sUSD, amount, sAUD);

			// chargeFee = true so we need to minus the fees for this exchange
			const effectiveValueMinusFees = await feePool.amountReceivedFromExchange(effectiveValue);

			// Assert we have the correct AUD value - exchange fee
			const sAUDBalance = await sAUDContract.balanceOf(account1);
			assert.bnEqual(effectiveValueMinusFees, sAUDBalance);
		});

		it('should revert if account different than oracle tries to enable protection circuit', async () => {
			await assert.revert(synthetix.setProtectionCircuit(true, { from: owner }));
		});
	});
});<|MERGE_RESOLUTION|>--- conflicted
+++ resolved
@@ -83,11 +83,8 @@
 		supplySchedule = await SupplySchedule.deployed();
 		escrow = await Escrow.deployed();
 		rewardEscrow = await RewardEscrow.deployed();
-<<<<<<< HEAD
+		rewardsDistribution = await RewardsDistribution.deployed();
 		gasPriceLimit = await GasPriceLimit.deployed();
-=======
-		rewardsDistribution = await RewardsDistribution.deployed();
->>>>>>> 10774c23
 
 		synthetix = await Synthetix.deployed();
 		synthetixState = await SynthetixState.at(await synthetix.synthetixState());
