--- conflicted
+++ resolved
@@ -1,10 +1,6 @@
 {
 	"name": "synthetix",
-<<<<<<< HEAD
-	"version": "2.10.2-release-candidate",
-=======
 	"version": "2.10.3-alpha",
->>>>>>> ed152676
 	"license": "MIT",
 	"author": "Synthetix",
 	"description": "The smart contracts which make up the Synthetix system. (synthetix.io)",
