--- conflicted
+++ resolved
@@ -153,11 +153,7 @@
 
     // The time an account last made a transfer.
     // range: naturals
-<<<<<<< HEAD
-    mapping(address => uint) lastTransferTimestamp;
-=======
     mapping(address => uint) public lastTransferTimestamp;
->>>>>>> bc34ad77
 
     // The time the current fee period began.
     uint public feePeriodStartTime = 3;
@@ -174,27 +170,16 @@
     uint public targetFeePeriodDurationSeconds = 4 weeks;
     // And may not be set to be shorter than a day.
     uint constant minFeePeriodDurationSeconds = 1 days;
-<<<<<<< HEAD
-=======
     // And may not be set to be longer than six months.
     uint constant maxFeePeriodDurationSeconds = 26 weeks;
->>>>>>> bc34ad77
 
     // The quantity of nomins that were in the fee pot at the time
     // of the last fee rollover (feePeriodStartTime).
     uint public lastFeesCollected;
 
-<<<<<<< HEAD
-    mapping(address => bool) hasWithdrawnLastPeriodFees;
+    mapping(address => bool) public hasWithdrawnLastPeriodFees;
 
     EtherNomin public nomin;
-
-    uint public debug;
-=======
-    mapping(address => bool) public hasWithdrawnLastPeriodFees;
-
-    EtherNomin public nomin;
->>>>>>> bc34ad77
 
 
     /* ========== CONSTRUCTOR ========== */
@@ -301,11 +286,7 @@
      */
     function withdrawFeeEntitlement()
         public
-<<<<<<< HEAD
-        postCheckFeePeriodRollover
-=======
         preCheckFeePeriodRollover
->>>>>>> bc34ad77
     {
         // Do not deposit fees into frozen accounts.
         require(!nomin.isFrozen(msg.sender));
@@ -367,16 +348,6 @@
     function rolloverFee(address account, uint lastTransferTime, uint preBalance)
         internal
     {
-<<<<<<< HEAD
-        if (lastTransferTime <= feePeriodStartTime) {
-            if (lastTransferTime <= lastFeePeriodStartTime) {
-                if (lastTransferTime <= penultimateFeePeriodStartTime) {
-                    // transfer was before penultimate period
-                    penultimateAverageBalance[account] = preBalance;
-                    debug = 1;
-                } else {
-
-=======
         if (lastTransferTime < feePeriodStartTime) {
             if (lastTransferTime < lastFeePeriodStartTime) {
                 // The last transfer predated the previous two fee periods.
@@ -387,44 +358,26 @@
                 // The last transfer occurred within the one-before-the-last fee period.
                 } else {
                     // No overflow risk here: the failed guard implies (penultimateFeePeriodStartTime <= lastTransferTime).
->>>>>>> bc34ad77
                     penultimateAverageBalance[account] = safeDiv(
                         safeAdd(currentBalanceSum[account], safeMul(preBalance, (lastFeePeriodStartTime - lastTransferTime))),
                         (lastFeePeriodStartTime - penultimateFeePeriodStartTime)
                     );
-<<<<<<< HEAD
-                    debug = currentBalanceSum[account];
-                }
-
-                // If the user did not transfer/withdraw in the last fee period
-                // their average allocation is just their balance.
-=======
                 }
 
                 // The balance did nothing in the last fee period, so the average balance
                 // in this period is their pre-transfer balance.
->>>>>>> bc34ad77
                 lastAverageBalance[account] = preBalance;
 
             // The last transfer occurred within the last fee period.
             } else {
-<<<<<<< HEAD
-                // If the user did transfer in the last period, the penultimate just rolls over from the lastAverageBalance
-                penultimateAverageBalance[account] = lastAverageBalance[account];
-=======
                 // The previously-last average balance becomes the penultimate balance.
                 penultimateAverageBalance[account] = lastAverageBalance[account];
 
                 // No overflow risk here: the failed guard implies (lastFeePeriodStartTime <= lastTransferTime).
->>>>>>> bc34ad77
                 lastAverageBalance[account] = safeDiv(
                     safeAdd(currentBalanceSum[account], safeMul(preBalance, (feePeriodStartTime - lastTransferTime))),
                     (feePeriodStartTime - lastFeePeriodStartTime)
                 );
-<<<<<<< HEAD
-                debug = 3;
-=======
->>>>>>> bc34ad77
             }
 
             // Roll over to the next fee period.
@@ -434,8 +387,6 @@
         }
     }
 
-<<<<<<< HEAD
-=======
     /* Recompute and return the sender's average balance information.
      * This also rolls over the fee period if necessary, and brings
      * the account's current balance sum up to date. */
@@ -453,7 +404,6 @@
     {
         checkFeePeriodRollover();
     }
->>>>>>> bc34ad77
 
     /* ========== MODIFIERS ========== */
 
@@ -469,19 +419,6 @@
     modifier postCheckFeePeriodRollover
     {
         _;
-<<<<<<< HEAD
-        // If the fee period has rolled over...
-        if (feePeriodStartTime + targetFeePeriodDurationSeconds <= now) {
-            lastFeesCollected = nomin.feePool();
-
-            // Shift the three period start times back one place
-            penultimateFeePeriodStartTime = lastFeePeriodStartTime;
-            lastFeePeriodStartTime = feePeriodStartTime;
-            feePeriodStartTime = now;
-        }
-    }
-
-=======
         checkFeePeriodRollover();
     }
 
@@ -507,7 +444,6 @@
         }
     }
 
->>>>>>> bc34ad77
     /* ========== EVENTS ========== */
 
     event FeePeriodRollover(uint timestamp);
