/*
-----------------------------------------------------------------
FILE INFORMATION
-----------------------------------------------------------------
file:       FeeTokenState.sol
version:    0.4
author:     Dominic Romanowski

date:       2018-2-24

checked:    Anton Jurisevic
approved:   Samuel Brooks

-----------------------------------------------------------------
MODULE DESCRIPTION
-----------------------------------------------------------------

This contract takes what exists in the TokenState contract and adds
functionality for StatefulProxyFeeToken and EtherNomins;  namely
the feePool and the addresses of accounts that have been
frozen by the Court.

-----------------------------------------------------------------
*/

pragma solidity ^0.4.20;


import "contracts/TokenState.sol";


contract FeeTokenState is TokenState {

    // Collected fees sit here until they are distributed
    uint public feePool;

    // Users who have been voted out of using Nomins
    // This variable is specific to EtherNomins, and may not be needed in the future
    // in which case it will just be ignored
    mapping(address => bool) public isFrozen;

    function FeeTokenState(address _owner,
                           uint initialSupply, address initialBeneficiary,
                           address _associatedContract)
        TokenState(_owner, initialSupply, initialBeneficiary, _associatedContract)
        public
    {
    }

    /* ========== SETTERS ========== */

<<<<<<< HEAD
    function setFeePool(uint value)
=======
    function setFeePool(uint _val)
        external
>>>>>>> 794c6a9b
        onlyAssociatedContract
    {
        feePool = value;
    }

<<<<<<< HEAD
    function setFrozen(address account, bool value)
=======
    function setFrozen(address _account, bool _val)
        external
>>>>>>> 794c6a9b
        onlyAssociatedContract
    {
        isFrozen[account] = value;
    }
}<|MERGE_RESOLUTION|>--- conflicted
+++ resolved
@@ -49,23 +49,15 @@
 
     /* ========== SETTERS ========== */
 
-<<<<<<< HEAD
     function setFeePool(uint value)
-=======
-    function setFeePool(uint _val)
         external
->>>>>>> 794c6a9b
         onlyAssociatedContract
     {
         feePool = value;
     }
 
-<<<<<<< HEAD
     function setFrozen(address account, bool value)
-=======
-    function setFrozen(address _account, bool _val)
         external
->>>>>>> 794c6a9b
         onlyAssociatedContract
     {
         isFrozen[account] = value;
