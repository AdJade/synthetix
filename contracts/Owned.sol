--- conflicted
+++ resolved
@@ -41,13 +41,8 @@
         owner = _owner;
     }
 
-<<<<<<< HEAD
     function nominateOwner(address _owner)
-        public
-=======
-    function nominateOwner(address newOwner)
         external
->>>>>>> 794c6a9b
         onlyOwner
     {
         nominatedOwner = _owner;
