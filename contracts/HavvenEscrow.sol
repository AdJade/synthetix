/*
-----------------------------------------------------------------
FILE INFORMATION
-----------------------------------------------------------------
file:       HavvenEscrow.sol
version:    0.3
author:     Anton Jurisevic
            Dominic Romanowski
            Mike Spain

date:       2018-02-07

checked:    Mike Spain
approved:   Samuel Brooks

-----------------------------------------------------------------
MODULE DESCRIPTION
-----------------------------------------------------------------

This contract allows the foundation to apply unique vesting
schedules to havven funds sold at various discounts in the token
sale. HavvenEscrow gives users the ability to inspect their
vested funds, their quantities and vesting dates, and to withdraw
the fees that accrue on those funds.

The fees are handled by withdrawing the entire fee allocation
for all havvens inside the escrow contract, and then allowing
the contract itself to subdivide that pool up proportionally within
itself. Every time the fee period rolls over in the main Havven
contract, the HavvenEscrow fee pool is remitted back into the 
main fee pool to be redistributed in the next fee period.

-----------------------------------------------------------------

*/

pragma solidity ^0.4.20;


import "contracts/SafeDecimalMath.sol";
import "contracts/Owned.sol";
import "contracts/Havven.sol";
import "contracts/EtherNomin.sol";


contract HavvenEscrow is Owned, SafeDecimalMath {    
    // The corresponding Havven contract.
    Havven public havven;

    // Lists of (timestamp, quantity) pairs per account, sorted in ascending time order.
    // These are the times at which each given quantity of havvens vests.
    mapping(address => uint[2][]) public vestingSchedules;

    // An account's total vested havven balance to save recomputing this for fee extraction purposes.
    mapping(address => uint) public totalVestedAccountBalance;

    // The total remaining vested balance, for verifying the actual havven balance of this contract against.
    uint public totalVestedBalance;


    /* ========== CONSTRUCTOR ========== */

    function HavvenEscrow(address _owner, Havven _havven)
        Owned(_owner)
        public
    {
        havven = _havven;
    }


    /* ========== SETTERS ========== */

<<<<<<< HEAD
    function setHavven(Havven _havven)
        public
=======
    function setHavven(Havven newHavven)
        external
>>>>>>> 59de3c90
        onlyOwner
    {
        havven = _havven;
        HavvenUpdated(_havven);
    }


    /* ========== VIEW FUNCTIONS ========== */

    /* The number of vesting dates in an account's schedule. */
    function numVestingEntries(address account)
        public
        view
        returns (uint)
    {
        return vestingSchedules[account].length;
    }

    /* Get a particular schedule entry for an account.
     * The return value is a pair (timestamp, havven quantity) */
    function getVestingScheduleEntry(address account, uint index)
        public
        view
        returns (uint[2])
    {
        return vestingSchedules[account][index];
    }

    /* Get the time at which a given schedule entry will vest. */
    function getVestingTime(address account, uint index)
        public
        view
        returns (uint)
    {
        return vestingSchedules[account][index][0];
    }

    /* Get the quantity of havvens associated with a given schedule entry. */
    function getVestingQuantity(address account, uint index)
        public
        view
        returns (uint)
    {
        return vestingSchedules[account][index][1];
    }

    /* Obtain the index of the next schedule entry that will vest for a given user. */
    function getNextVestingIndex(address account)
        public
        view
        returns (uint)
    {
        uint len = numVestingEntries(account);
        for (uint i = 0; i < len; i++) {
            if (getVestingTime(account, i) != 0) {
                return i;
            }
        }
        return len;
    }

    /* Obtain the next schedule entry that will vest for a given user.
     * The return value is a pair (timestamp, havven quantity) */
    function getNextVestingEntry(address account)
        external
        view
        returns (uint[2])
    {
        uint index = getNextVestingIndex(account);
        if (index == numVestingEntries(account)) {
            return [uint(0), 0];
        }
        return getVestingScheduleEntry(account, index);
    }

    /* Obtain the time at which the next schedule entry will vest for a given user. */
    function getNextVestingTime(address account)
        external
        view
        returns (uint)
    {
        uint index = getNextVestingIndex(account);
        if (index == numVestingEntries(account)) {
            return 0;
        }
        return getVestingTime(account, index);
    }

    /* Obtain the quantity which the next schedule entry will vest for a given user. */
    function getNextVestingQuantity(address account)
        external
        view
        returns (uint)
    {
        uint index = getNextVestingIndex(account);
        if (index == numVestingEntries(account)) {
            return 0;
        }
        return getVestingQuantity(account, index);
    }


    /* ========== MUTATIVE FUNCTIONS ========== */

    /* Withdraws a quantity of havvens back to the havven contract. */
    function withdrawHavvens(uint quantity)
        onlyOwner
        external
    {
        havven.transfer(havven, quantity);
    }

    /* Destroy the vesting information associated with an account. */
    function purgeAccount(address account)
        onlyOwner
        external
    {
        delete vestingSchedules[account];
        totalVestedBalance = safeSub(totalVestedBalance, totalVestedAccountBalance[account]);
        delete totalVestedAccountBalance[account];
    }

    /* Add a new vesting entry at a given time and quantity to an account's schedule.
     * A call to this should be accompanied by either enough balance already available
     * in this contract, or a corresponding call to havven.endow(), to ensure that when
     * the funds are withdrawn, there is enough balance, as well as correctly calculating
     * the fees.
     * Note; although this function could technically be used to produce unbounded
     * arrays, it's only in the foundation's command to add to these lists. */
    function appendVestingEntry(address account, uint time, uint quantity)
        onlyOwner
        public
    {
        // No empty or already-passed vesting entries allowed.
        require(now < time);
        require(quantity != 0);
        totalVestedBalance = safeAdd(totalVestedBalance, quantity);
        require(totalVestedBalance <= havven.balanceOf(this));

        if (vestingSchedules[account].length == 0) {
            totalVestedAccountBalance[account] = quantity;
        } else {
            // Disallow adding new vested havvens earlier than the last one.
            // Since entries are only appended, this means that no vesting date can be repeated.
            require(getVestingTime(account, numVestingEntries(account) - 1) < time);
            totalVestedAccountBalance[account] = safeAdd(totalVestedAccountBalance[account], quantity);
        }

        vestingSchedules[account].push([time, quantity]);
    }

    /* Construct a vesting schedule to release a quantity of havvens at regular intervals ending
     * at a given time. */
    function addRegularVestingSchedule(address account, uint conclusionTime,
                                       uint totalQuantity, uint vestingPeriods)
        onlyOwner
        external
    {
        // safeSub prevents a conclusionTime in the past.
        uint totalDuration = safeSub(conclusionTime, now);

        // safeDiv prevents zero vesting periods.
        uint periodQuantity = safeDiv(totalQuantity, vestingPeriods);
        uint periodDuration = safeDiv(totalDuration, vestingPeriods);

        // Generate all but the last period.
        for (uint i = 1; i < vestingPeriods; i++) {
            uint periodConclusionTime = safeAdd(now, safeMul(i, periodDuration));
            appendVestingEntry(account, periodConclusionTime, periodQuantity);
        }

        // Generate the final period. Quantities left out due to integer division truncation are incorporated here.
        uint finalPeriodQuantity = safeSub(totalQuantity, safeMul(periodQuantity, (vestingPeriods - 1)));
        appendVestingEntry(account, conclusionTime, finalPeriodQuantity);
    }

    /* Allow a user to withdraw any tokens that have vested. */
    function vest() 
        external
    {
        uint total;
        for (uint i = 0; i < numVestingEntries(msg.sender); i++) {
            uint time = getVestingTime(msg.sender, i);
            // The list is sorted; when we reach the first future time, bail out.
            if (time > now) {
                break;
            }
            uint qty = getVestingQuantity(msg.sender, i);
            if (qty == 0) {
                continue;
            }

            vestingSchedules[msg.sender][i] = [0, 0];
            total = safeAdd(total, qty);
            totalVestedAccountBalance[msg.sender] = safeSub(totalVestedAccountBalance[msg.sender], qty);
        }

        if (total != 0) {
            totalVestedBalance = safeSub(totalVestedBalance, total);
            havven.transfer(msg.sender, total);
            Vested(msg.sender, msg.sender,
                   now, total);
        }
    }


    /* ========== EVENTS ========== */

    event HavvenUpdated(address newHavven);

    event NominUpdated(address newNomin);

    event ContractFeesWithdrawn(uint time, uint value);

    event FeesWithdrawn(address recipient, address indexed recipientIndex, uint time, uint value);

    event Vested(address beneficiary, address indexed beneficiaryIndex, uint time, uint value);
}<|MERGE_RESOLUTION|>--- conflicted
+++ resolved
@@ -70,13 +70,8 @@
 
     /* ========== SETTERS ========== */
 
-<<<<<<< HEAD
     function setHavven(Havven _havven)
-        public
-=======
-    function setHavven(Havven newHavven)
-        external
->>>>>>> 59de3c90
+        external
         onlyOwner
     {
         havven = _havven;
