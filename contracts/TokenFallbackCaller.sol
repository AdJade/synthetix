/*
-----------------------------------------------------------------
FILE INFORMATION
-----------------------------------------------------------------

file:       TokenFallback.sol
version:    1.0
author:     Kevin Brown
date:       2018-08-10

-----------------------------------------------------------------
MODULE DESCRIPTION
-----------------------------------------------------------------

This contract provides the logic that's used to call ERC223
tokenFallback() when SNX or Synth transfers happen.

-----------------------------------------------------------------
*/

pragma solidity 0.4.25;

import "openzeppelin-solidity/contracts/utils/ReentrancyGuard.sol";

<<<<<<< HEAD
contract TokenFallbackCaller is ReentrancyGuard {
    uint constant MAX_GAS_SUB_CALL = 200000;
=======
contract TokenFallbackCaller is ReentrancyPreventer {
    uint constant MAX_GAS_SUB_CALL = 100000;
>>>>>>> c26e5d31
    function callTokenFallbackIfNeeded(address sender, address recipient, uint amount, bytes data)
        internal
        nonReentrant
    {
        /*
            If we're transferring to a contract and it implements the tokenFallback function, call it.
            This isn't ERC223 compliant because we don't revert if the contract doesn't implement tokenFallback.
            This is because many DEXes and other contracts that expect to work with the standard
            approve / transferFrom workflow don't implement tokenFallback but can still process our tokens as
            usual, so it feels very harsh and likely to cause trouble if we add this restriction after having
            previously gone live with a vanilla ERC20.
        */

        // Is the to address a contract? We can check the code size on that address and know.
        uint length;

        // solium-disable-next-line security/no-inline-assembly
        assembly {
            // Retrieve the size of the code on the recipient address
            length := extcodesize(recipient)
        }

        // If there's code there, it's a contract
        if (length > 0) {
            // Limit contract sub call to 200000 gas
            uint gasLimit = gasleft() < MAX_GAS_SUB_CALL ? gasleft() : MAX_GAS_SUB_CALL;
            // Now we need to optionally call tokenFallback(address from, uint value).
            // We can't call it the normal way because that reverts when the recipient doesn't implement the function.
            // solium-disable-next-line security/no-low-level-calls
            recipient.call.gas(gasLimit)(abi.encodeWithSignature("tokenFallback(address,uint256,bytes)", sender, amount, data));

            // And yes, we specifically don't care if this call fails, so we're not checking the return value.
        }
    }
}<|MERGE_RESOLUTION|>--- conflicted
+++ resolved
@@ -22,13 +22,8 @@
 
 import "openzeppelin-solidity/contracts/utils/ReentrancyGuard.sol";
 
-<<<<<<< HEAD
 contract TokenFallbackCaller is ReentrancyGuard {
-    uint constant MAX_GAS_SUB_CALL = 200000;
-=======
-contract TokenFallbackCaller is ReentrancyPreventer {
     uint constant MAX_GAS_SUB_CALL = 100000;
->>>>>>> c26e5d31
     function callTokenFallbackIfNeeded(address sender, address recipient, uint amount, bytes data)
         internal
         nonReentrant
